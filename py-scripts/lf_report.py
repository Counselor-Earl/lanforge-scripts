#!/usr/bin/env python3

"""
NAME: lf_report.py

PURPOSE:

This program is a helper  class for reporting results for a lanforge python script.
The class will generate an output directory based on date and time in the /home/lanforge/html-reports/ .
If the reports-data is not present then the date and time directory will be created in the current directory.
The banner and Candela Technology logo will be copied in the results directory.
The results directory may be over written and many of the other paramaters during construction.
Creating the date time directory on construction was a design choice.

EXAMPLE:

This is a helper class, a unit test is included at the bottom of the file.
To test lf_report.py and lf_graph.py together use the lf_report_test.py file

LICENSE:
    Free to distribute and modify. LANforge systems must be licensed.
    Copyright 2021 Candela Technologies Inc


INCLUDE_IN_README
"""
# CAUTION: adding imports to this file which are not in update_dependencies.py is not advised
import os
import shutil
import datetime

import pandas as pd
import pdfkit
import argparse



# internal candela references included during intial phases, to be deleted at future date
# https://candelatech.atlassian.net/wiki/spaces/LANFORGE/pages/372703360/Scripting+Data+Collection+March+2021
# base report class

class lf_report:
    def __init__(self,
                 # _path the report directory under which the report directories will be created.
                 _path="/home/lanforge/html-reports",
                 _alt_path="",
                 _date="",
<<<<<<< HEAD
                 _title="LANForge Test Run Heading",
=======
                 _title="LANForge Unit Test Run Heading",
>>>>>>> a00b4e64
                 _table_title="LANForge Table Heading",
                 _graph_title="LANForge Graph Title",
                 _obj="",
                 _obj_title="",
                 _output_html="outfile.html",
                 _output_pdf="outfile.pdf",
<<<<<<< HEAD
                 _results_dir_name="LANforge_Test_Results",
=======
                 _results_dir_name="LANforge_Test_Results_Unit_Test",
>>>>>>> a00b4e64
                 _output_format='html',  # pass in on the write functionality, current not used
                 _dataframe="",
                 _path_date_time="",
                 _custom_css='custom-example.css'):  # this is where the final report is placed.
        # other report paths,

        # _path is where the directory with the data time will be created
        if _path == "local" or _path == "here":
            self.path = os.path.abspath(__file__)
            print("path set to file path: {}".format(self.path))
        elif _alt_path != "":
            self.path = _alt_path
            print("path set to alt path: {}".format(self.path))
        else:
            self.path = _path
            print("path set: {}".format(self.path))

        self.dataframe = _dataframe
        self.text = ""
        self.title = _title
        self.table_title = _table_title
        self.graph_title = _graph_title
        self.date = _date
        self.output_html = _output_html
        self.path_date_time = _path_date_time
        self.write_output_html = ""
<<<<<<< HEAD
=======
        self.write_output_index_html = ""
>>>>>>> a00b4e64
        self.output_pdf = _output_pdf
        self.write_output_pdf = ""
        self.banner_html = ""
        self.footer_html = ""
        self.graph_titles = ""
        self.graph_image = ""
        self.csv_file_name = ""
        self.html = ""
        self.custom_html = ""
        self.pdf_link_html = ""
        self.objective = _obj
        self.obj_title = _obj_title
        # self.systeminfopath = ""
        self.date_time_directory = ""
        self.log_directory = ""

        self.banner_directory = "artifacts"
        self.banner_file_name = "banner.png"  # does this need to be configurable
        self.logo_directory = "artifacts"
        self.logo_file_name = "CandelaLogo2-90dpi-200x90-trans.png"  # does this need to be configurable.
        self.logo_footer_file_name = "candela_swirl_small-72h.png"  # does this need to be configurable.
        self.current_path = os.path.dirname(os.path.abspath(__file__))
        self.custom_css = _custom_css
        # note: the following 3 calls must be in order
        self.set_date_time_directory(_date, _results_dir_name)
        self.build_date_time_directory()
        self.build_log_directory()

        self.font_file = "CenturyGothic.woff"
        # move the banners and candela images to report path
        self.copy_banner()
        self.copy_css()
        self.copy_logo()
        self.copy_logo_footer()

    def copy_banner(self):
        banner_src_file = str(self.current_path) + '/' + str(self.banner_directory) + '/' + str(self.banner_file_name)
        banner_dst_file = str(self.path_date_time) + '/' + str(self.banner_file_name)
        # print("banner src_file: {}".format(banner_src_file))
        # print("dst_file: {}".format(banner_dst_file))
        shutil.copy(banner_src_file, banner_dst_file)

    def copy_css(self):
        reportcss_src_file = str(self.current_path) + '/' + str(self.banner_directory) + '/report.css'
        # print("copy_css: source file is: "+reportcss_src_file)
        reportcss_dest_file = str(self.path_date_time) + '/report.css'

        customcss_src_file = str(self.current_path) + '/' + str(self.banner_directory) + '/' + str(self.custom_css)
        customcss_dest_file = str(self.path_date_time) + '/custom.css'

        font_src_file = str(self.current_path) + '/' + str(self.banner_directory) + '/' + str(self.font_file)
        font_dest_file = str(self.path_date_time) + '/' + str(self.font_file)

        shutil.copy(reportcss_src_file, reportcss_dest_file)
        shutil.copy(customcss_src_file, customcss_dest_file)
        shutil.copy(font_src_file, font_dest_file)

    def copy_logo(self):
        logo_src_file = str(self.current_path) + '/' + str(self.logo_directory) + '/' + str(self.logo_file_name)
        logo_dst_file = str(self.path_date_time) + '/' + str(self.logo_file_name)
        # print("logo_src_file: {}".format(logo_src_file))
        # print("logo_dst_file: {}".format(logo_dst_file))
        shutil.copy(logo_src_file, logo_dst_file)

    def copy_logo_footer(self):
        logo_footer_src_file = str(self.current_path) + '/' + str(self.logo_directory) + '/' + str(
            self.logo_footer_file_name)
        logo_footer_dst_file = str(self.path_date_time) + '/' + str(self.logo_footer_file_name)
        # print("logo_footer_src_file: {}".format(logo_footer_src_file))
        # print("logo_footer_dst_file: {}".format(logo_footer_dst_file))
        shutil.copy(logo_footer_src_file, logo_footer_dst_file)

    def move_graph_image(self, ):
        graph_src_file = str(self.graph_image)
        graph_dst_file = str(self.path_date_time) + '/' + str(self.graph_image)
        print("graph_src_file: {}".format(graph_src_file))
        print("graph_dst_file: {}".format(graph_dst_file))
        shutil.move(graph_src_file, graph_dst_file)

    def move_csv_file(self):
        csv_src_file = str(self.csv_file_name)
        csv_dst_file = str(self.path_date_time) + '/' + str(self.csv_file_name)
        print("csv_src_file: {}".format(csv_src_file))
        print("csv_dst_file: {}".format(csv_dst_file))
        shutil.move(csv_src_file, csv_dst_file)

    def set_path(self, _path):
        self.path = _path

    def set_date_time_directory(self, _date, _results_dir_name):
        self.date = _date
        self.results_dir_name = _results_dir_name
        if self.date != "":
            self.date_time_directory = str(self.date) + str("_") + str(self.results_dir_name)
        else:
            self.date = str(datetime.datetime.now().strftime("%Y-%m-%d-%H-%M-%S")).replace(':', '-')
            self.date_time_directory = self.date + str("_") + str(self.results_dir_name)

    def build_date_time_directory(self):
        if self.date_time_directory == "":
            self.set_date_time_directory()
        self.path_date_time = os.path.join(self.path, self.date_time_directory)
        print("path_date_time {}".format(self.path_date_time))
        try:
            if not os.path.exists(self.path_date_time):
                os.mkdir(self.path_date_time)
        except:
            self.path_date_time = os.path.join(self.current_path, self.date_time_directory)
            if not os.path.exists(self.path_date_time):
                os.mkdir(self.path_date_time)
        print("report path : {}".format(self.path_date_time))

    def build_log_directory(self):
        if self.log_directory == "":
            self.log_directory = os.path.join(self.path_date_time, "log")
        try:
            if not os.path.exists(self.log_directory):
                os.mkdir(self.log_directory)
        except:
            print("exception making {}".format(self.log_directory))
            exit(1)

    def set_text(self, _text):
        self.text = _text

    def set_title(self, _title):
        self.title = _title

    def set_table_title(self, _table_title):
        self.table_title = _table_title

    def set_graph_title(self, _graph_title):
        self.graph_title = _graph_title

    # sets the csv file name as graph title
    def set_csv_filename(self, _graph_title):
        fname, ext = os.path.splitext(_graph_title)
        self.csv_file_name = fname + ".csv"

    # The _date is set when class is enstanciated / created so this set_date should be used with caution, used to synchronize results
    def set_date(self, _date):
        self.date = _date

    def set_table_dataframe(self, _dataframe):
        self.dataframe = _dataframe

    def set_table_dataframe_from_csv(self, _csv):
        self.dataframe = pd.read_csv(_csv)

    def set_custom_html(self, _custom_html):
        self.custom_html = _custom_html

    def set_obj_html(self, _obj_title, _obj):
        self.objective = _obj
        self.obj_title = _obj_title

    def set_graph_image(self, _graph_image):
        self.graph_image = _graph_image

    def get_date(self):
        return self.date

    def get_path(self):
        return self.path

    def get_parent_path(self):
        parent_path = os.path.dirname(self.path)
        return parent_path

    # get_path_date_time, get_report_path and need to be the same
    def get_path_date_time(self):
        return self.path_date_time

    def get_report_path(self):
        return self.path_date_time

    def get_log_path(self):
        return self.log_directory

    def file_add_path(self, file):
        output_file = str(self.path_date_time) + '/' + str(file)
        print("output file {}".format(output_file))
        return output_file

    def write_html(self):
        self.write_output_html = str(self.path_date_time) + '/' + str(self.output_html)
        print("write_output_html: {}".format(self.write_output_html))
        try:
            test_file = open(self.write_output_html, "w")
            test_file.write(self.html)
            test_file.close()
        except:
            print("write_html failed")
        return self.write_output_html

<<<<<<< HEAD
=======
    def write_index_html(self):
        self.write_output_index_html = str(self.path_date_time) + '/' + str("index.html")
        print("write_output_index_html: {}".format(self.write_output_index_html))
        try:
            test_file = open(self.write_output_index_html, "w")
            test_file.write(self.html)
            test_file.close()
        except:
            print("write_index_html failed")
        return self.write_output_index_html

>>>>>>> a00b4e64
    def write_html_with_timestamp(self):
        self.write_output_html = "{}/{}-{}".format(self.path_date_time, self.date, self.output_html)
        print("write_output_html: {}".format(self.write_output_html))
        try:
            test_file = open(self.write_output_html, "w")
            test_file.write(self.html)
            test_file.close()
        except:
            print("write_html failed")
        return self.write_output_html

    # https://wkhtmltopdf.org/usage/wkhtmltopdf.txt
    # page_size A4, A3, Letter, Legal
    # orientation Portrait , Landscape
    def write_pdf(self, _page_size='A4', _orientation='Portrait'):
        # write logic to generate pdf here
        # wget https://github.com/wkhtmltopdf/packaging/releases/download/0.12.6-1/wkhtmltox_0.12.6-1.focal_amd64.deb
        # sudo apt install ./wkhtmltox_0.12.6-1.focal_amd64.deb

        options = {"enable-local-file-access": None,
                   'orientation': _orientation,
                   'page-size': _page_size}  # prevent error Blocked access to file
        self.write_output_pdf = str(self.path_date_time) + '/' + str(self.output_pdf)
        pdfkit.from_file(self.write_output_html, self.write_output_pdf, options=options)

    # https://wkhtmltopdf.org/usage/wkhtmltopdf.txt
    # page_size A4, A3, Letter, Legal
    # orientation Portrait , Landscape
    def write_pdf_with_timestamp(self, _page_size='A4', _orientation='Portrait'):
        # write logic to generate pdf here
        # wget https://github.com/wkhtmltopdf/packaging/releases/download/0.12.6-1/wkhtmltox_0.12.6-1.focal_amd64.deb
        # sudo apt install ./wkhtmltox_0.12.6-1.focal_amd64.deb

        options = {"enable-local-file-access": None,
                   'orientation': _orientation,
                   'page-size': _page_size}  # prevent error Blocked access to file
        self.write_output_pdf = "{}/{}-{}".format(self.path_date_time, self.date, self.output_pdf)
        pdfkit.from_file(self.write_output_html, self.write_output_pdf, options=options)

    def get_pdf_path(self):
        pdf_link_path = "{}/{}-{}".format(self.path_date_time, self.date, self.output_pdf)
        return pdf_link_path

    def build_pdf_link(self, _pdf_link_name, _pdf_link_path):
        self.pdf_link_html = """
            <!-- pdf link -->
            <a href="{pdf_link_path}" target="_blank">{pdf_link_name}</a>
            <br>
        """.format(pdf_link_path=_pdf_link_path, pdf_link_name=_pdf_link_name)
        self.html += self.pdf_link_html

    def build_link(self, _link_name, _link_path):
        self.link = """
            <!-- link -->
            <a href="{link_path}" target="_blank">{link_name}</a>
            <br>
        """.format(link_path=_link_path, link_name=_link_name)
        self.html += self.link

    def generate_report(self):
        self.write_html()
        self.write_pdf()

    def build_all(self):
        self.build_banner()
        self.start_content_div()
        self.build_table_title()
        self.build_table()
        self.end_content_div()

    def get_html_head(self, title='Untitled'):
        return """<head>
        <meta charset='UTF-8'>
        <meta name='viewport' content='width=device-width, initial-scale=1' />
        <style>
        body {{ margin: 0; padding: 0; }}
        </style>
        <link rel='stylesheet' href='report.css' />
        <link rel='stylesheet' href='custom.css' />
        <title>{title}</title>
    </head>""".format(title=title)

    def build_banner(self):
        # NOTE: {{ }} are the ESCAPED curly braces
        # JBR removed deep indentation of html tag because it makes browser view-source is hard to debug
        # JBR suggests rename method to start_html_doc()
        self.banner_html = """<!DOCTYPE html>
<html lang='en'>
    {head_tag}
    <body>
        <div id='BannerBack'>
            <div id='Banner'>
                <br/>
                <img id='BannerLogo' align='right' src="CandelaLogo2-90dpi-200x90-trans.png" border='0'/>
                <div class='HeaderStyle'>
                    <br>
                    <h1 class='TitleFontPrint' style='color:darkgreen;'>{title}</h1>
                    <h3 class='TitleFontPrint' style='color:darkgreen;'>{date}</h3>
                </div>
            </div>
        </div>
                 """.format(
            head_tag=self.get_html_head(title=self.title),
            title=self.title,
            date=self.date,
        )
        self.html += self.banner_html

    def build_banner_left(self):
        # NOTE: {{ }} are the ESCAPED curly braces
        # JBR suggests rename method to start_html_doc()
        # This method violates DRY, if the ID of the body/div#BannerBack/div element is actually necessary
        # to specify, this needs to be made a parameter for build_banner() or start_html_doc()
        self.banner_html = """<!DOCTYPE html>
<html lang='en'>
    {head_tag}
    <body>
        <div id='BannerBack'>
            <div id='BannerLeft'>
                <br/>
                <img id='BannerLogo' align='right' src="CandelaLogo2-90dpi-200x90-trans.png" border='0'/>
                <div class='HeaderStyle'>
                    <br>
                    <h1 class='TitleFontPrint' style='color:darkgreen;'>{title}</h1>
                    <h3 class='TitleFontPrint' style='color:darkgreen;'>{date}</h3>
                </div>
            </div>
        </div>
                 """.format(
            head_tag=self.get_html_head(title=self.title),
            title=self.title,
            date=self.date,
        )
        self.html += self.banner_html

    def build_table_title(self):
        self.table_title_html = """
                    <!-- Table Title-->
                    <h3 align='left'>{title}</h3> 
                    """.format(title=self.table_title)
        self.html += self.table_title_html

    def start_content_div2(self):
        self.html += "\n<div class='contentDiv2'>\n"

    def start_content_div(self):
        self.html += "\n<div class='contentDiv'>\n"

    def build_text(self):
        # please do not use 'style=' tags unless you cannot override a class
        self.text_html = """
        <div class='HeaderStyle'>
            <h3 class='TitleFontPrint'>{text}</h3>\n
        </div>""".format(text=self.text)
        self.html += self.text_html

    def build_date_time(self):
        self.date_time = str(datetime.datetime.now().strftime("%Y-%m-%d-%H-h-%m-m-%S-s")).replace(':', '-')
        return self.date_time

    def build_path_date_time(self):
        try:
            self.path_date_time = os.path.join(self.path, self.date_time)
            os.mkdir(self.path_date_time)
        except:
            curr_dir_path = os.path.dirname(os.path.dirname(os.path.abspath(__file__)))
            self.path_date_time = os.path.join(curr_dir_path, self.date_time)
            os.mkdir(self.path_date_time)

    def build_table(self):
        self.dataframe_html = self.dataframe.to_html(index=False,
                                                     justify='center')  # have the index be able to be passed in.
        self.html += self.dataframe_html

    def test_setup_table(self, test_setup_data, value):
        if test_setup_data is None:
            return None
        else:
            var = ""
            for i in test_setup_data:
                var = var + "<tr><td>" + i + "</td><td colspan='3'>" + str(test_setup_data[i]) + "</td></tr>"

        setup_information = """
                            <!-- Test Setup Information -->
                            <table width='700px' border='1' cellpadding='2' cellspacing='0' style='border-top-color: gray; border-top-style: solid; border-top-width: 1px; border-right-color: gray; border-right-style: solid; border-right-width: 1px; border-bottom-color: gray; border-bottom-style: solid; border-bottom-width: 1px; border-left-color: gray; border-left-style: solid; border-left-width: 1px'>

                                <tr>
                                  <td>""" + str(value) + """</td>
                                  <td>
                                    <table width='100%' border='0' cellpadding='2' cellspacing='0' style='border-top-color: gray; border-top-style: solid; border-top-width: 1px; border-right-color: gray; border-right-style: solid; border-right-width: 1px; border-bottom-color: gray; border-bottom-style: solid; border-bottom-width: 1px; border-left-color: gray; border-left-style: solid; border-left-width: 1px'>
                                      """ + var + """
                                    </table>
                                  </td>
                                </tr>
                            </table>

                            <br>
                            """
        self.html += setup_information

    def build_footer(self):
        self.footer_html = """
    <footer class='FooterStyle'>
        <a href="https://www.candelatech.com/"><img 
            id='BannerLogoFooter' align='right' src="candela_swirl_small-72h.png" border='0'/></a>
        <p>Generated by Candela Technologies LANforge network testing tool</p>
        <p><a href="https://www.candelatech.com">www.candelatech.com</a><p>
    </footer>
        """
        self.html += self.footer_html

    def build_footer_no_png(self):
        self.footer_html = """
    <footer class='FooterStyle'>
        <p>Generate by Candela Technologies LANforge network testing tool</p>
        <p><a href="https://www.candelatech.com">www.candelatech.com</a><p>
    </footer>"""
        self.html += self.footer_html

    def copy_js(self):
        self.html += """
<script>
function fallbackCopyTextToClipboard(text) {
  var textArea = document.createElement("textarea");
  textArea.value = text;

  // Avoid scrolling to bottom
  textArea.style.top = "0";
  textArea.style.left = "0";
  textArea.style.position = "fixed";

  document.body.appendChild(textArea);
  textArea.focus();
  textArea.select();

  try {
    var successful = document.execCommand('copy');
    var msg = successful ? 'successful' : 'unsuccessful';
    console.log('Fallback: Copying text command was ' + msg);
  } catch (err) {
    console.error('Fallback: Oops, unable to copy', err);
  }
  document.body.removeChild(textArea);
}
function copyTextToClipboard(ele) {
  var text = ele.innerHTML || '';
  if (!navigator.clipboard) {
    fallbackCopyTextToClipboard(text);
    return;
  }
  navigator.clipboard.writeText(text).then(function() {
    console.log('Async: Copying to clipboard was successful!');
  }, function(err) {
    console.error('Async: Could not copy text: ', err);
  });
}
</script>
        """

    def build_custom(self):
        self.html += self.custom_html

    def build_objective(self):
        self.obj_html = """
            <!-- Test Objective -->
            <h3 align='left'>{title}</h3> 
            <p align='left' width='900'>{objective}</p>
            """.format(title=self.obj_title,
                       objective=self.objective)
        self.html += self.obj_html

    def build_graph_title(self):
        self.table_graph_html = """
            <div class='HeaderStyle'>
                <h2 class='TitleFontPrint' style='color:darkgreen;'>{title}</h2>
            """.format(title=self.graph_title)
        self.html += self.table_graph_html

    def build_graph(self):
        self.graph_html_obj = """
              <img align='center' style='padding:15px;margin:5px 5px 2em 5px;width:1000px;' src='{image}' border='1' />
            """.format(image=self.graph_image)
        self.html += self.graph_html_obj

    def end_content_div(self):
        self.html += "\n</div><!-- end contentDiv -->\n"


# Unit Test
if __name__ == "__main__":
<<<<<<< HEAD
=======
    parser = argparse.ArgumentParser(
        prog="lf_report.py",
        formatter_class=argparse.RawTextHelpFormatter,
        description="Reporting library Unit Test")
    parser.add_argument('--lfmgr', help='sample argument: where LANforge GUI is running', default='localhost')
    # the args parser is not really used , this is so the report is not generated when testing 
    # the imports with --help
    args = parser.parse_args()
    print("LANforge manager {lfmgr}".format(lfmgr=args.lfmgr))

>>>>>>> a00b4e64
    # Testing: generate data frame
    dataframe = pd.DataFrame({
        'product': ['CT521a-264-1ac-1n', 'CT521a-1ac-1ax', 'CT522-264-1ac2-1n', 'CT523c-2ac2-db-10g-cu',
                    'CT523c-3ac2-db-10g-cu', 'CT523c-8ax-ac10g-cu', 'CT523c-192-2ac2-1ac-10g'],
        'radios': [1, 1, 2, 2, 6, 9, 3],
        'MIMO': ['N', 'N', 'N', 'Y', 'Y', 'Y', 'Y'],
        'stations': [200, 64, 200, 128, 384, 72, 192],
        'mbps': [300, 300, 300, 10000, 10000, 10000, 10000]
    })

    print(dataframe)

    # Testing: generate data frame
    dataframe2 = pd.DataFrame({
        'station': [1, 2, 3, 4, 5, 6, 7],
        'time_seconds': [23, 78, 22, 19, 45, 22, 25]
    })

    report = lf_report()
    report.set_title("Banner Title One")
    report.build_banner()

    report.set_table_title("Title One")
    report.build_table_title()

    report.set_table_dataframe(dataframe)
    report.build_table()

    report.set_table_title("Title Two")
    report.build_table_title()

    report.set_table_dataframe(dataframe2)
    report.build_table()

    # report.build_all()
    # report.build_footer()
    report.build_footer_no_png()

    html_file = report.write_html()
    print("returned file ")
    print(html_file)
    report.write_pdf()

    print("report path {}".format(report.get_path()))<|MERGE_RESOLUTION|>--- conflicted
+++ resolved
@@ -34,7 +34,6 @@
 import argparse
 
 
-
 # internal candela references included during intial phases, to be deleted at future date
 # https://candelatech.atlassian.net/wiki/spaces/LANFORGE/pages/372703360/Scripting+Data+Collection+March+2021
 # base report class
@@ -45,22 +44,14 @@
                  _path="/home/lanforge/html-reports",
                  _alt_path="",
                  _date="",
-<<<<<<< HEAD
-                 _title="LANForge Test Run Heading",
-=======
                  _title="LANForge Unit Test Run Heading",
->>>>>>> a00b4e64
                  _table_title="LANForge Table Heading",
                  _graph_title="LANForge Graph Title",
                  _obj="",
                  _obj_title="",
                  _output_html="outfile.html",
                  _output_pdf="outfile.pdf",
-<<<<<<< HEAD
-                 _results_dir_name="LANforge_Test_Results",
-=======
                  _results_dir_name="LANforge_Test_Results_Unit_Test",
->>>>>>> a00b4e64
                  _output_format='html',  # pass in on the write functionality, current not used
                  _dataframe="",
                  _path_date_time="",
@@ -87,10 +78,7 @@
         self.output_html = _output_html
         self.path_date_time = _path_date_time
         self.write_output_html = ""
-<<<<<<< HEAD
-=======
         self.write_output_index_html = ""
->>>>>>> a00b4e64
         self.output_pdf = _output_pdf
         self.write_output_pdf = ""
         self.banner_html = ""
@@ -286,8 +274,6 @@
             print("write_html failed")
         return self.write_output_html
 
-<<<<<<< HEAD
-=======
     def write_index_html(self):
         self.write_output_index_html = str(self.path_date_time) + '/' + str("index.html")
         print("write_output_index_html: {}".format(self.write_output_index_html))
@@ -299,7 +285,6 @@
             print("write_index_html failed")
         return self.write_output_index_html
 
->>>>>>> a00b4e64
     def write_html_with_timestamp(self):
         self.write_output_html = "{}/{}-{}".format(self.path_date_time, self.date, self.output_html)
         print("write_output_html: {}".format(self.write_output_html))
@@ -485,7 +470,7 @@
         setup_information = """
                             <!-- Test Setup Information -->
                             <table width='700px' border='1' cellpadding='2' cellspacing='0' style='border-top-color: gray; border-top-style: solid; border-top-width: 1px; border-right-color: gray; border-right-style: solid; border-right-width: 1px; border-bottom-color: gray; border-bottom-style: solid; border-bottom-width: 1px; border-left-color: gray; border-left-style: solid; border-left-width: 1px'>
-
+                                
                                 <tr>
                                   <td>""" + str(value) + """</td>
                                   <td>
@@ -525,7 +510,7 @@
 function fallbackCopyTextToClipboard(text) {
   var textArea = document.createElement("textarea");
   textArea.value = text;
-
+  
   // Avoid scrolling to bottom
   textArea.style.top = "0";
   textArea.style.left = "0";
@@ -590,8 +575,6 @@
 
 # Unit Test
 if __name__ == "__main__":
-<<<<<<< HEAD
-=======
     parser = argparse.ArgumentParser(
         prog="lf_report.py",
         formatter_class=argparse.RawTextHelpFormatter,
@@ -602,7 +585,6 @@
     args = parser.parse_args()
     print("LANforge manager {lfmgr}".format(lfmgr=args.lfmgr))
 
->>>>>>> a00b4e64
     # Testing: generate data frame
     dataframe = pd.DataFrame({
         'product': ['CT521a-264-1ac-1n', 'CT521a-1ac-1ax', 'CT522-264-1ac2-1n', 'CT523c-2ac2-db-10g-cu',
@@ -615,7 +597,7 @@
 
     print(dataframe)
 
-    # Testing: generate data frame
+    # Testing: generate data frame 
     dataframe2 = pd.DataFrame({
         'station': [1, 2, 3, 4, 5, 6, 7],
         'time_seconds': [23, 78, 22, 19, 45, 22, 25]
