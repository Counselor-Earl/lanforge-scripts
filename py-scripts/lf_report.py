--- conflicted
+++ resolved
@@ -28,129 +28,145 @@
 import os
 import shutil
 import datetime
-<<<<<<< HEAD
-=======
-
->>>>>>> 0ef021e1
+
 import pandas as pd
 import pdfkit
+
 
 # internal candela references included during intial phases, to be deleted at future date
 # https://candelatech.atlassian.net/wiki/spaces/LANFORGE/pages/372703360/Scripting+Data+Collection+March+2021
 # base report class
 class lf_report():
     def __init__(self,
-                #_path the report directory under which the report directories will be created.
-                _path = "/home/lanforge/html-reports",
-                _alt_path = "",
-                _date = "",
-                _title="LANForge Test Run Heading",
-                _table_title="LANForge Table Heading",
-                _graph_title="LANForge Graph Title",
-                _obj = "",
-                _obj_title = "",
-                _output_html="outfile.html",
-                _output_pdf="outfile.pdf",
-                _results_dir_name = "LANforge_Test_Results",
-                _output_format = 'html',  # pass in on the write functionality, current not used
-                _dataframe="",
-                _path_date_time=""):  # this is where the final report is placed.
-                #other report paths, 
-
-            # _path is where the directory with the data time will be created
-            if _path == "local" or _path == "here":
-                self.path = os.path.abspath(__file__)
-                print("path set to file path: {}".format(self.path))
-            elif _alt_path != "":
-                self.path = _alt_path
-                print("path set to alt path: {}".format(self.path))
-            else:
-                self.path = _path
-                print("path set: {}".format(self.path))
-                
-            self.dataframe=_dataframe
-            self.text = ""
-            self.title=_title
-            self.table_title=_table_title
-            self.graph_title=_graph_title
-            self.date=_date
-            self.output_html=_output_html
-            self.path_date_time = _path_date_time
-            self.write_output_html = ""
-            self.output_pdf=_output_pdf
-            self.write_output_pdf = ""
-            self.banner_html = ""
-            self.footer_html = ""
-            self.graph_titles=""
-            self.graph_image=""
-            self.csv_file_name=""
-            self.html = ""
-            self.custom_html = ""
-            self.objective = _obj
-            self.obj_title = _obj_title
-            #self.systeminfopath = ""
-            self.date_time_directory = ""
-            self.banner_directory = "artifacts"
-            self.banner_file_name = "banner.png"    # does this need to be configurable
-            self.logo_directory = "artifacts"       
-            self.logo_file_name = "CandelaLogo2-90dpi-200x90-trans.png"      # does this need to be configurable.
-            self.logo_footer_file_name = "candela_swirl_small-72h.png"      # does this need to be configurable.
-            self.current_path = os.path.dirname(os.path.abspath(__file__))
-
-            # pass in _date to allow to change after construction
-            self.set_date_time_directory(_date,_results_dir_name)
-            self.build_date_time_directory()
-
-            # move the banners and candela images to report path
-            self.copy_banner()
-            self.copy_logo()
-            self.copy_logo_footer()
-    
+                 # _path the report directory under which the report directories will be created.
+                 _path="/home/lanforge/html-reports",
+                 _alt_path="",
+                 _date="",
+                 _title="LANForge Test Run Heading",
+                 _table_title="LANForge Table Heading",
+                 _graph_title="LANForge Graph Title",
+                 _obj="",
+                 _obj_title="",
+                 _output_html="outfile.html",
+                 _output_pdf="outfile.pdf",
+                 _results_dir_name="LANforge_Test_Results",
+                 _output_format='html',  # pass in on the write functionality, current not used
+                 _dataframe="",
+                 _path_date_time="",
+                 _custom_css='custom-example.css'):  # this is where the final report is placed.
+        # other report paths,
+
+        # _path is where the directory with the data time will be created
+        if _path == "local" or _path == "here":
+            self.path = os.path.abspath(__file__)
+            print("path set to file path: {}".format(self.path))
+        elif _alt_path != "":
+            self.path = _alt_path
+            print("path set to alt path: {}".format(self.path))
+        else:
+            self.path = _path
+            print("path set: {}".format(self.path))
+
+        self.dataframe = _dataframe
+        self.text = ""
+        self.title = _title
+        self.table_title = _table_title
+        self.graph_title = _graph_title
+        self.date = _date
+        self.output_html = _output_html
+        self.path_date_time = _path_date_time
+        self.write_output_html = ""
+        self.output_pdf = _output_pdf
+        self.write_output_pdf = ""
+        self.banner_html = ""
+        self.footer_html = ""
+        self.graph_titles = ""
+        self.graph_image = ""
+        self.csv_file_name = ""
+        self.html = ""
+        self.custom_html = ""
+        self.objective = _obj
+        self.obj_title = _obj_title
+        # self.systeminfopath = ""
+        self.date_time_directory = ""
+        self.banner_directory = "artifacts"
+        self.banner_file_name = "banner.png"  # does this need to be configurable
+        self.logo_directory = "artifacts"
+        self.logo_file_name = "CandelaLogo2-90dpi-200x90-trans.png"  # does this need to be configurable.
+        self.logo_footer_file_name = "candela_swirl_small-72h.png"  # does this need to be configurable.
+        self.current_path = os.path.dirname(os.path.abspath(__file__))
+        self.custom_css = _custom_css
+        # pass in _date to allow to change after construction
+        self.set_date_time_directory(_date, _results_dir_name)
+        self.build_date_time_directory()
+
+        self.font_file = "CenturyGothic.woff"
+        # move the banners and candela images to report path
+        self.copy_banner()
+        self.copy_css()
+        self.copy_logo()
+        self.copy_logo_footer()
+
     def copy_banner(self):
-        banner_src_file = str(self.current_path)+'/'+str(self.banner_directory)+'/'+str(self.banner_file_name)
-        banner_dst_file = str(self.path_date_time)+'/'+ str(self.banner_file_name)
-        #print("banner src_file: {}".format(banner_src_file))
-        #print("dst_file: {}".format(banner_dst_file))
-        shutil.copy(banner_src_file,banner_dst_file)
+        banner_src_file = str(self.current_path) + '/' + str(self.banner_directory) + '/' + str(self.banner_file_name)
+        banner_dst_file = str(self.path_date_time) + '/' + str(self.banner_file_name)
+        # print("banner src_file: {}".format(banner_src_file))
+        # print("dst_file: {}".format(banner_dst_file))
+        shutil.copy(banner_src_file, banner_dst_file)
+
+    def copy_css(self):
+        reportcss_src_file = str(self.current_path) + '/' + str(self.banner_directory) + '/report.css'
+        reportcss_dest_file = str(self.path_date_time) + '/report.css'
+
+        customcss_src_file = str(self.current_path) + '/' + str(self.banner_directory) + '/' + str(self.custom_css)
+        customcss_dest_file = str(self.path_date_time) + '/custom.css'
+
+        font_src_file = str(self.current_path) + '/' + str(self.banner_directory) + '/' + str(self.font_file)
+        font_dest_file = str(self.path_date_time) + '/' + str(self.font_file)
+
+        shutil.copy(reportcss_src_file, reportcss_dest_file)
+        shutil.copy(customcss_src_file, customcss_dest_file)
+        shutil.copy(font_src_file, font_dest_file)
 
     def copy_logo(self):
-        logo_src_file = str(self.current_path)+'/'+str(self.logo_directory)+'/'+str(self.logo_file_name)
-        logo_dst_file = str(self.path_date_time)+'/'+ str(self.logo_file_name)
-        #print("logo_src_file: {}".format(logo_src_file))
-        #print("logo_dst_file: {}".format(logo_dst_file))
-        shutil.copy(logo_src_file,logo_dst_file)
+        logo_src_file = str(self.current_path) + '/' + str(self.logo_directory) + '/' + str(self.logo_file_name)
+        logo_dst_file = str(self.path_date_time) + '/' + str(self.logo_file_name)
+        # print("logo_src_file: {}".format(logo_src_file))
+        # print("logo_dst_file: {}".format(logo_dst_file))
+        shutil.copy(logo_src_file, logo_dst_file)
 
     def copy_logo_footer(self):
-        logo_footer_src_file = str(self.current_path)+'/'+str(self.logo_directory)+'/'+str(self.logo_footer_file_name)
-        logo_footer_dst_file = str(self.path_date_time)+'/'+ str(self.logo_footer_file_name)
-        #print("logo_footer_src_file: {}".format(logo_footer_src_file))
-        #print("logo_footer_dst_file: {}".format(logo_footer_dst_file))
+        logo_footer_src_file = str(self.current_path) + '/' + str(self.logo_directory) + '/' + str(
+            self.logo_footer_file_name)
+        logo_footer_dst_file = str(self.path_date_time) + '/' + str(self.logo_footer_file_name)
+        # print("logo_footer_src_file: {}".format(logo_footer_src_file))
+        # print("logo_footer_dst_file: {}".format(logo_footer_dst_file))
         shutil.copy(logo_footer_src_file, logo_footer_dst_file)
 
-    def move_graph_image(self,):
+    def move_graph_image(self, ):
         graph_src_file = str(self.graph_image)
-        graph_dst_file = str(self.path_date_time)+'/'+ str(self.graph_image)
+        graph_dst_file = str(self.path_date_time) + '/' + str(self.graph_image)
         print("graph_src_file: {}".format(graph_src_file))
         print("graph_dst_file: {}".format(graph_dst_file))
-        shutil.move(graph_src_file,graph_dst_file)
+        shutil.move(graph_src_file, graph_dst_file)
 
     def move_csv_file(self):
         csv_src_file = str(self.csv_file_name)
-        csv_dst_file = str(self.path_date_time)+'/'+str(self.csv_file_name)
+        csv_dst_file = str(self.path_date_time) + '/' + str(self.csv_file_name)
         print("csv_src_file: {}".format(csv_src_file))
         print("csv_dst_file: {}".format(csv_dst_file))
         shutil.move(csv_src_file, csv_dst_file)
 
-    def set_path(self,_path):
+    def set_path(self, _path):
         self.path = _path
 
-    def set_date_time_directory(self,_date,_results_dir_name):
+    def set_date_time_directory(self, _date, _results_dir_name):
         self.date = _date
         self.results_dir_name = _results_dir_name
         if self.date != "":
             self.date_time_directory = str(self.date) + str("_") + str(self.results_dir_name)
         else:
-            self.date = str(datetime.datetime.now().strftime("%Y-%m-%d-%H-%M-%S")).replace(':','-')
+            self.date = str(datetime.datetime.now().strftime("%Y-%m-%d-%H-%M-%S")).replace(':', '-')
             self.date_time_directory = self.date + str("_") + str(self.results_dir_name)
 
     def build_date_time_directory(self):
@@ -158,58 +174,59 @@
             self.set_date_time_directory()
         self.path_date_time = os.path.join(self.path, self.date_time_directory)
         print("path_date_time {}".format(self.path_date_time))
-        try:        
+        try:
             if not os.path.exists(self.path_date_time):
                 os.mkdir(self.path_date_time)
         except:
             self.path_date_time = os.path.join(self.current_path, self.date_time_directory)
             if not os.path.exists(self.path_date_time):
                 os.mkdir(self.path_date_time)
-        print("report path : {}".format(self.path_date_time))    
-
-    def set_text(self,_text):
+        print("report path : {}".format(self.path_date_time))
+
+    def set_text(self, _text):
         self.text = _text
 
-    def set_title(self,_title):
+    def set_title(self, _title):
         self.title = _title
 
-    def set_table_title(self,_table_title):
+    def set_table_title(self, _table_title):
         self.table_title = _table_title
 
-    def set_graph_title(self,_graph_title):
+    def set_graph_title(self, _graph_title):
         self.graph_title = _graph_title
 
-<<<<<<< HEAD
-=======
     # sets the csv file name as graph title
     def set_csv_filename(self, _graph_title):
         fname, ext = os.path.splitext(_graph_title)
         self.csv_file_name = fname + ".csv"
 
     # The _date is set when class is enstanciated / created so this set_date should be used with caution, used to synchronize results
->>>>>>> 0ef021e1
-    def set_date(self,_date):
+    def set_date(self, _date):
         self.date = _date
 
-    def set_table_dataframe(self,_dataframe):
+    def set_table_dataframe(self, _dataframe):
         self.dataframe = _dataframe
 
-    def set_table_dataframe_from_csv(self,_csv):
+    def set_table_dataframe_from_csv(self, _csv):
         self.dataframe = pd.read_csv(_csv)
 
-    def set_custom_html(self,_custom_html):
+    def set_custom_html(self, _custom_html):
         self.custom_html = _custom_html
 
-    def set_obj_html(self,_obj_title, _obj ):
+    def set_obj_html(self, _obj_title, _obj):
         self.objective = _obj
         self.obj_title = _obj_title
 
-    def set_graph_image(self,_graph_image):
+    def set_graph_image(self, _graph_image):
         self.graph_image = _graph_image
+
+    def get_date(self):
+        return self.date
 
     def get_path(self):
         return self.path
-    # get_path_date_time, get_report_path and need to be the same ()
+
+    # get_path_date_time, get_report_path and need to be the same
     def get_path_date_time(self):
         return self.path_date_time
 
@@ -217,12 +234,12 @@
         return self.path_date_time
 
     def file_add_path(self, file):
-        output_file = str(self.path_date_time)+'/'+ str(file)
+        output_file = str(self.path_date_time) + '/' + str(file)
         print("output file {}".format(output_file))
         return output_file
 
-    def write_html(self): 
-        self.write_output_html = str(self.path_date_time)+'/'+ str(self.output_html)
+    def write_html(self):
+        self.write_output_html = str(self.path_date_time) + '/' + str(self.output_html)
         print("write_output_html: {}".format(self.write_output_html))
         try:
             test_file = open(self.write_output_html, "w")
@@ -232,8 +249,8 @@
             print("write_html failed")
         return self.write_output_html
 
-    def write_html_with_timestamp(self): 
-        self.write_output_html = "{}/{}-{}".format(self.path_date_time,self.date,self.output_html)
+    def write_html_with_timestamp(self):
+        self.write_output_html = "{}/{}-{}".format(self.path_date_time, self.date, self.output_html)
         print("write_output_html: {}".format(self.write_output_html))
         try:
             test_file = open(self.write_output_html, "w")
@@ -243,73 +260,46 @@
             print("write_html failed")
         return self.write_output_html
 
-
     # https://wkhtmltopdf.org/usage/wkhtmltopdf.txt
     # page_size A4, A3, Letter, Legal
     # orientation Portrait , Landscape
-    def write_pdf(self, _page_size = 'A4', _orientation = 'Portrait'):
-            # write logic to generate pdf here
-            # wget https://github.com/wkhtmltopdf/packaging/releases/download/0.12.6-1/wkhtmltox_0.12.6-1.focal_amd64.deb
-            # sudo apt install ./wkhtmltox_0.12.6-1.focal_amd64.deb
-            
-            options = {"enable-local-file-access" : None,
-                        'orientation': _orientation,
-                        'page-size': _page_size}  # prevent error Blocked access to file
-            self.write_output_pdf = str(self.path_date_time)+'/'+ str(self.output_pdf)
-            pdfkit.from_file(self.write_output_html, self.write_output_pdf, options=options)
+    def write_pdf(self, _page_size='A4', _orientation='Portrait'):
+        # write logic to generate pdf here
+        # wget https://github.com/wkhtmltopdf/packaging/releases/download/0.12.6-1/wkhtmltox_0.12.6-1.focal_amd64.deb
+        # sudo apt install ./wkhtmltox_0.12.6-1.focal_amd64.deb
+
+        options = {"enable-local-file-access": None,
+                   'orientation': _orientation,
+                   'page-size': _page_size}  # prevent error Blocked access to file
+        self.write_output_pdf = str(self.path_date_time) + '/' + str(self.output_pdf)
+        pdfkit.from_file(self.write_output_html, self.write_output_pdf, options=options)
 
     # https://wkhtmltopdf.org/usage/wkhtmltopdf.txt
     # page_size A4, A3, Letter, Legal
     # orientation Portrait , Landscape
-    def write_pdf_with_timestamp(self, _page_size = 'A4', _orientation = 'Portrait'):
-            # write logic to generate pdf here
-            # wget https://github.com/wkhtmltopdf/packaging/releases/download/0.12.6-1/wkhtmltox_0.12.6-1.focal_amd64.deb
-            # sudo apt install ./wkhtmltox_0.12.6-1.focal_amd64.deb
-            
-            options = {"enable-local-file-access" : None,
-                        'orientation': _orientation,
-                        'page-size': _page_size}  # prevent error Blocked access to file
-            self.write_output_pdf = "{}/{}-{}".format(self.path_date_time,self.date,self.output_pdf)
-            pdfkit.from_file(self.write_output_html, self.write_output_pdf, options=options)
+    def write_pdf_with_timestamp(self, _page_size='A4', _orientation='Portrait'):
+        # write logic to generate pdf here
+        # wget https://github.com/wkhtmltopdf/packaging/releases/download/0.12.6-1/wkhtmltox_0.12.6-1.focal_amd64.deb
+        # sudo apt install ./wkhtmltox_0.12.6-1.focal_amd64.deb
+
+        options = {"enable-local-file-access": None,
+                   'orientation': _orientation,
+                   'page-size': _page_size}  # prevent error Blocked access to file
+        self.write_output_pdf = "{}/{}-{}".format(self.path_date_time, self.date, self.output_pdf)
+        pdfkit.from_file(self.write_output_html, self.write_output_pdf, options=options)
 
     def generate_report(self):
-        self.write_html()            
+        self.write_html()
         self.write_pdf()
 
     def build_all(self):
         self.build_banner()
+        self.start_content_div()
         self.build_table_title()
         self.build_table()
+        self.end_content_div()
 
     def build_banner(self):
-<<<<<<< HEAD
-        self.banner_html = """
-               <!DOCTYPE html>
-                <html lang='en'>
-                <head>
-                <meta charset='UTF-8'>
-                <meta name='viewport' content='width=device-width, initial-scale=1' />
-                <br>
-                </head>
-
-                <title>BANNER </title></head>
-                <body>
-                <div class='Section report_banner-1000x205' style='background-image:url("banner.png");background-repeat:no-repeat;padding:0;margin:0;min-width:1000px; min-height:205px;width:1000px; height:205px;max-width:1000px; max-height:205px;'>
-                <br>
-                <img align='right' style='padding:25;margin:5;width:200px;' src="CandelaLogo2-90dpi-200x90-trans.png" border='0' />
-
-                <div class='HeaderStyle'>
-                <br>
-                <h1 class='TitleFontPrint' style='color:darkgreen;'>""" + str(self.title) + """</h1>
-                <h3 class='TitleFontPrint' style='color:darkgreen;'>""" + str(self.date) + """</h3>
-                <br>
-                <br>
-                <br>
-                <br>
-                <br>
-                </div>
-                """
-=======
         # NOTE: {{ }} are the ESCAPED curly braces
         self.banner_html = """<!DOCTYPE html>
                         <html lang='en'>
@@ -339,56 +329,45 @@
             title=self.title,
             date=self.date,
         )
->>>>>>> 0ef021e1
         self.html += self.banner_html
 
     def build_table_title(self):
         self.table_title_html = """
-<<<<<<< HEAD
-                <html lang='en'>
-                <head>
-                <meta charset='UTF-8'>
-                <meta name='viewport' content='width=device-width, initial-scale=1' />
-                <div class='HeaderStyle'>
-                <h2 class='TitleFontPrint' style='color:darkgreen;'>""" + str(self.table_title) + """</h2>
-                """
-=======
                     <!-- Table Title-->
                     <h3 align='left'>{title}</h3> 
                     """.format(title=self.table_title)
->>>>>>> 0ef021e1
         self.html += self.table_title_html
 
+    def start_content_div(self):
+        self.html += "\n<div class='contentDiv'>\n"
+
     def build_text(self):
+        # please do not use 'style=' tags unless you cannot override a class
         self.text_html = """
-                <html lang='en'>
-                <head>
-                <meta charset='UTF-8'>
-                <meta name='viewport' content='width=device-width, initial-scale=1' />
-                <div class='HeaderStyle'>
-                <h3 class='TitleFontPrint' style='color:darkgreen;'>""" + str(self.text) + """</h3>
-                """
+        <div class='HeaderStyle'>
+            <h3 class='TitleFontPrint'>{text}</h3>\n
+        </div>""".format(text=self.text)
         self.html += self.text_html
 
-
     def build_date_time(self):
-        self.date_time = str(datetime.datetime.now().strftime("%Y-%m-%d-%H-h-%m-m-%S-s")).replace(':','-')
+        self.date_time = str(datetime.datetime.now().strftime("%Y-%m-%d-%H-h-%m-m-%S-s")).replace(':', '-')
         return self.date_time
 
     def build_path_date_time(self):
-        try: 
-            self.path_date_time = os.path.join(self.path,self.date_time)
+        try:
+            self.path_date_time = os.path.join(self.path, self.date_time)
             os.mkdir(self.path_date_time)
         except:
-            curr_dir_path = os.path.dirname(os.path.dirname(os.path.abspath(__file__)))      
-            self.path_date_time = os.path.join(curr_dir_path,self.date_time)
-            os.mkdir(self.path_date_time)       
+            curr_dir_path = os.path.dirname(os.path.dirname(os.path.abspath(__file__)))
+            self.path_date_time = os.path.join(curr_dir_path, self.date_time)
+            os.mkdir(self.path_date_time)
 
     def build_table(self):
-        self.dataframe_html = self.dataframe.to_html(index=False, justify='center')  # have the index be able to be passed in.
+        self.dataframe_html = self.dataframe.to_html(index=False,
+                                                     justify='center')  # have the index be able to be passed in.
         self.html += self.dataframe_html
 
-    def test_setup_table(self,test_setup_data, value):
+    def test_setup_table(self, test_setup_data, value):
         if test_setup_data is None:
             return None
         else:
@@ -399,9 +378,9 @@
         setup_information = """
                             <!-- Test Setup Information -->
                             <table width='700px' border='1' cellpadding='2' cellspacing='0' style='border-top-color: gray; border-top-style: solid; border-top-width: 1px; border-right-color: gray; border-right-style: solid; border-right-width: 1px; border-bottom-color: gray; border-bottom-style: solid; border-bottom-width: 1px; border-left-color: gray; border-left-style: solid; border-left-width: 1px'>
-                                
+
                                 <tr>
-                                  <td>"""+ str(value) + """</td>
+                                  <td>""" + str(value) + """</td>
                                   <td>
                                     <table width='100%' border='0' cellpadding='2' cellspacing='0' style='border-top-color: gray; border-top-style: solid; border-top-width: 1px; border-right-color: gray; border-right-style: solid; border-right-width: 1px; border-bottom-color: gray; border-bottom-style: solid; border-bottom-width: 1px; border-left-color: gray; border-left-style: solid; border-left-width: 1px'>
                                       """ + var + """
@@ -460,60 +439,53 @@
                         """
         self.html += self.footer_html
 
-
     def build_custom(self):
         self.html += self.custom_html
 
     def build_objective(self):
         self.obj_html = """
-                    <!-- Test Objective -->
-                    <h3 align='left'>""" + str(self.obj_title) + """</h3> 
-                    <p align='left' width='900'>""" + str(self.objective) + """</p>
-                    """
+            <!-- Test Objective -->
+            <h3 align='left'>{title}</h3> 
+            <p align='left' width='900'>{objective}</p>
+            """.format(title=self.obj_title,
+                       objective=self.objective)
         self.html += self.obj_html
 
     def build_graph_title(self):
         self.table_graph_html = """
-                <html lang='en'>
-                <head>
-                <meta charset='UTF-8'>
-                <meta name='viewport' content='width=device-width, initial-scale=1' />
-                <div class='HeaderStyle'>
-                <h2 class='TitleFontPrint' style='color:darkgreen;'>""" + str(self.graph_title) + """</h2>
-                """
+            <div class='HeaderStyle'>
+                <h2 class='TitleFontPrint' style='color:darkgreen;'>{title}</h2>
+            """.format(title=self.graph_title)
         self.html += self.table_graph_html
 
     def build_graph(self):
         self.graph_html_obj = """
-<<<<<<< HEAD
-              <img align='center' style='padding:15;margin:5;width:1000px;' src=""" + "%s" % (self.graph_image) + """ border='1' />
-            <br><br>
-            """
-        self.html +=self.graph_html_obj
-=======
               <img align='center' style='padding:15px;margin:5px 5px 2em 5px;width:1000px;' src='{image}' border='1' />
             """.format(image=self.graph_image)
         self.html += self.graph_html_obj
->>>>>>> 0ef021e1
+
+    def end_content_div(self):
+        self.html += "\n</div><!-- end contentDiv -->\n"
+
 
 # Unit Test
 if __name__ == "__main__":
-
-    # Testing: generate data frame 
+    # Testing: generate data frame
     dataframe = pd.DataFrame({
-    'product':['CT521a-264-1ac-1n','CT521a-1ac-1ax','CT522-264-1ac2-1n','CT523c-2ac2-db-10g-cu','CT523c-3ac2-db-10g-cu','CT523c-8ax-ac10g-cu','CT523c-192-2ac2-1ac-10g'],
-    'radios':[1,1,2,2,6,9,3],
-    'MIMO':['N','N','N','Y','Y','Y','Y'],
-    'stations':[200,64,200,128,384,72,192],
-    'mbps':[300,300,300,10000,10000,10000,10000]
+        'product': ['CT521a-264-1ac-1n', 'CT521a-1ac-1ax', 'CT522-264-1ac2-1n', 'CT523c-2ac2-db-10g-cu',
+                    'CT523c-3ac2-db-10g-cu', 'CT523c-8ax-ac10g-cu', 'CT523c-192-2ac2-1ac-10g'],
+        'radios': [1, 1, 2, 2, 6, 9, 3],
+        'MIMO': ['N', 'N', 'N', 'Y', 'Y', 'Y', 'Y'],
+        'stations': [200, 64, 200, 128, 384, 72, 192],
+        'mbps': [300, 300, 300, 10000, 10000, 10000, 10000]
     })
 
     print(dataframe)
 
     # Testing: generate data frame 
     dataframe2 = pd.DataFrame({
-     'station':[1,2,3,4,5,6,7],
-     'time_seconds':[23,78,22,19,45,22,25]
+        'station': [1, 2, 3, 4, 5, 6, 7],
+        'time_seconds': [23, 78, 22, 19, 45, 22, 25]
     })
 
     report = lf_report()
@@ -532,11 +504,11 @@
     report.set_table_dataframe(dataframe2)
     report.build_table()
 
-    #report.build_all()
-    #report.build_footer()
+    # report.build_all()
+    # report.build_footer()
     report.build_footer_no_png()
 
-    html_file = report.write_html() 
+    html_file = report.write_html()
     print("returned file ")
     print(html_file)
     report.write_pdf()
