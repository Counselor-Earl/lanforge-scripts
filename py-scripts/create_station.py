#!/usr/bin/env python3

"""
    Script for creating a variable number of stations.
"""

import sys
import os
import argparse

if sys.version_info[0] != 3:
    print("This script requires Python 3")
    exit(1)

if 'py-json' not in sys.path:
    sys.path.append(os.path.join(os.path.abspath('..'), 'py-json'))
from LANforge.lfcli_base import LFCliBase
from LANforge import LFUtils
from realm import Realm
import pprint


class CreateStation(Realm):
    def __init__(self,
                 _ssid=None,
                 _security=None,
                 _password=None,
                 _host=None,
                 _port=None,
                 _mode=0,
                 _sta_list=None,
                 _number_template="00000",
                 _radio="wiphy0",
                 _proxy_str=None,
                 _debug_on=False,
                 _up=True,
                 _exit_on_error=False,
                 _exit_on_fail=False):
        super().__init__(_host,
                         _port)
        self.host = _host
        self.port = _port
        self.ssid = _ssid
        self.security = _security
        self.password = _password
        self.mode = _mode
        self.sta_list = _sta_list
        self.radio = _radio
        self.timeout = 120
        self.number_template = _number_template
        self.debug = _debug_on
        self.up = _up
        self.station_profile = self.new_station_profile()
        self.station_profile.lfclient_url = self.lfclient_url
        self.station_profile.ssid = self.ssid
        self.station_profile.ssid_pass = self.password,
        self.station_profile.security = self.security
        self.station_profile.number_template_ = self.number_template
        self.station_profile.mode = self.mode
        if self.debug:
            print("----- Station List ----- ----- ----- ----- ----- ----- \n")
            pprint.pprint(self.sta_list)
            print("---- ~Station List ----- ----- ----- ----- ----- ----- \n")


    def build(self):
        # Build stations
        self.station_profile.use_security(self.security, self.ssid, self.password)
        self.station_profile.set_number_template(self.number_template)

        print("Creating stations")
        self.station_profile.set_command_flag("add_sta", "create_admin_down", 1)
        self.station_profile.set_command_param("set_port", "report_timer", 1500)
        self.station_profile.set_command_flag("set_port", "rpt_timer", 1)
        self.station_profile.create(radio=self.radio, sta_names_=self.sta_list, debug=self.debug)
        if self.up:
            self.station_profile.admin_up()

        self._pass("PASS: Station build finished")


def main():
    parser = LFCliBase.create_basic_argparse(
        prog='create_station.py',
        formatter_class=argparse.RawTextHelpFormatter,
        epilog='''\
         Create stations
            ''',

        description='''\
        create_station.py
--------------------
Command example:
./create_station.py
    --radio wiphy0
    --num_stations 3
    --security open
    --ssid netgear
    --passwd BLANK
    --debug
            ''')
    required = parser.add_argument_group('required arguments')
    #required.add_argument('--security', help='WiFi Security protocol: < open | wep | wpa | wpa2 | wpa3 >', required=True)

    optional = parser.add_argument_group('Optional arguments')
    optional.add_argument('--mode', help='Mode for your station (as a number)',default=0)

    args = parser.parse_args()
    #if args.debug:
    #    pprint.pprint(args)
    #    time.sleep(5)
    if (args.radio is None):
       raise ValueError("--radio required")

    num_sta = 2
    if (args.num_stations is not None) and (int(args.num_stations) > 0):
        num_stations_converted = int(args.num_stations)
        num_sta = num_stations_converted

    station_list = LFUtils.port_name_series(prefix="sta",
                           start_id=0,
                           end_id=num_sta-1,
                           padding_number=10000,
                           radio=args.radio)

    create_station = CreateStation(_host=args.mgr,
<<<<<<< HEAD
                       _port=args.mgr_port,
                       _ssid=args.ssid,
                       _password=args.passwd,
                       _security=args.security,
                       _sta_list=station_list,
                       _radio=args.radio,
                       _proxy_str=args.proxy,
                       _debug_on=args.debug)
=======
                                   _port=args.mgr_port,
                                   _ssid=args.ssid,
                                   _password=args.passwd,
                                   _security=args.security,
                                   _sta_list=station_list,
                                   _mode=args.mode,
                                   _radio=args.radio,
                                   _set_txo_data=None,
                                   _proxy_str=args.proxy,
                                   _debug_on=args.debug)
>>>>>>> 0ef021e1

    create_station.build()
    print('Created %s stations' % num_sta)

if __name__ == "__main__":
    main()<|MERGE_RESOLUTION|>--- conflicted
+++ resolved
@@ -34,6 +34,7 @@
                  _proxy_str=None,
                  _debug_on=False,
                  _up=True,
+                 _set_txo_data=None,
                  _exit_on_error=False,
                  _exit_on_fail=False):
         super().__init__(_host,
@@ -50,6 +51,7 @@
         self.number_template = _number_template
         self.debug = _debug_on
         self.up = _up
+        self.set_txo_data = _set_txo_data
         self.station_profile = self.new_station_profile()
         self.station_profile.lfclient_url = self.lfclient_url
         self.station_profile.ssid = self.ssid
@@ -62,7 +64,6 @@
             pprint.pprint(self.sta_list)
             print("---- ~Station List ----- ----- ----- ----- ----- ----- \n")
 
-
     def build(self):
         # Build stations
         self.station_profile.use_security(self.security, self.ssid, self.password)
@@ -72,6 +73,15 @@
         self.station_profile.set_command_flag("add_sta", "create_admin_down", 1)
         self.station_profile.set_command_param("set_port", "report_timer", 1500)
         self.station_profile.set_command_flag("set_port", "rpt_timer", 1)
+        if self.set_txo_data is not None:
+            self.station_profile.set_wifi_txo(txo_ena=self.set_txo_data["txo_enable"],
+                                              tx_power=self.set_txo_data["txpower"],
+                                              pream=self.set_txo_data["pream"],
+                                              mcs=self.set_txo_data["mcs"],
+                                              nss=self.set_txo_data["nss"],
+                                              bw=self.set_txo_data["bw"],
+                                              retries=self.set_txo_data["retries"],
+                                              sgi=self.set_txo_data["sgi"], )
         self.station_profile.create(radio=self.radio, sta_names_=self.sta_list, debug=self.debug)
         if self.up:
             self.station_profile.admin_up()
@@ -80,7 +90,7 @@
 
 
 def main():
-    parser = LFCliBase.create_basic_argparse(
+    parser = LFCliBase.create_basic_argparse( # see create_basic_argparse in ../py-json/LANforge/lfcli_base.py
         prog='create_station.py',
         formatter_class=argparse.RawTextHelpFormatter,
         epilog='''\
@@ -93,6 +103,7 @@
 Command example:
 ./create_station.py
     --radio wiphy0
+    --start_id 2
     --num_stations 3
     --security open
     --ssid netgear
@@ -100,17 +111,21 @@
     --debug
             ''')
     required = parser.add_argument_group('required arguments')
-    #required.add_argument('--security', help='WiFi Security protocol: < open | wep | wpa | wpa2 | wpa3 >', required=True)
+    required.add_argument('--start_id', help='--start_id <value> default 0', default=0)
 
     optional = parser.add_argument_group('Optional arguments')
     optional.add_argument('--mode', help='Mode for your station (as a number)',default=0)
 
     args = parser.parse_args()
-    #if args.debug:
+    # if args.debug:
     #    pprint.pprint(args)
     #    time.sleep(5)
     if (args.radio is None):
-       raise ValueError("--radio required")
+        raise ValueError("--radio required")
+
+    start_id = 0
+    if (args.start_id != 0):
+        start_id = int(args.start_id)
 
     num_sta = 2
     if (args.num_stations is not None) and (int(args.num_stations) > 0):
@@ -118,22 +133,24 @@
         num_sta = num_stations_converted
 
     station_list = LFUtils.port_name_series(prefix="sta",
-                           start_id=0,
-                           end_id=num_sta-1,
-                           padding_number=10000,
-                           radio=args.radio)
+                                            start_id=start_id,
+                                            end_id=start_id + num_sta - 1,
+                                            padding_number=10000,
+                                            radio=args.radio)
+
+    print("station_list {}".format(station_list))
+    set_txo_data={
+        "txo_enable": 1,
+        "txpower": 255,
+        "pream": 0,
+        "mcs": 0,
+        "nss": 0,
+        "bw": 3,
+        "retries": 1,
+        "sgi": 0
+    }
 
     create_station = CreateStation(_host=args.mgr,
-<<<<<<< HEAD
-                       _port=args.mgr_port,
-                       _ssid=args.ssid,
-                       _password=args.passwd,
-                       _security=args.security,
-                       _sta_list=station_list,
-                       _radio=args.radio,
-                       _proxy_str=args.proxy,
-                       _debug_on=args.debug)
-=======
                                    _port=args.mgr_port,
                                    _ssid=args.ssid,
                                    _password=args.passwd,
@@ -144,7 +161,6 @@
                                    _set_txo_data=None,
                                    _proxy_str=args.proxy,
                                    _debug_on=args.debug)
->>>>>>> 0ef021e1
 
     create_station.build()
     print('Created %s stations' % num_sta)
