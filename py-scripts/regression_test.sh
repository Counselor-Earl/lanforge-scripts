#!/bin/bash
#This bash script aims to automate the test process of all Candela Technologies's test_* scripts in the lanforge-scripts directory. The script can be run 2 ways and may include (via user input) the "start_num" and "stop_num" variables to select which tests should be run.
# OPTION ONE: ./test_all_scripts.sh : this command runs all the scripts in the array "testCommands"
# OPTION TWO: ./test_all_scripts.sh 4 5 :  this command runs py-script commands (in testCommands array) that include the py-script options beginning with 4 and 5 (inclusive) in case function ret_case_num.
#Variables

HOMEPATH=$(realpath ~)
NUM_STA=4
<<<<<<< HEAD
FILESIZE1=$(echo ${#1})
FILESIZE2=$(echo ${#2})
if [[ $FILESIZE1 -gt 0 ]]; then
  if [[ $FILESIZE2 -gt 0 ]]; then
=======
if [[ ${#1} -gt 0 ]]; then
  if [[ ${#2} -gt 0 ]]; then
>>>>>>> 041f2ae6
    SSID_USED=$1
    PASSWD_USED=$2
    SECURITY=$3
    MGR=$4
    # FILENAME=$5 # this appears unused
  elif [ -f "$1" ]; then
    source $1
  elif [ -f ./regression_test.rc ]; then
    source ./regression_test.rc # this version is a better unix name
  elif [ -f ./regression_test.txt ]; then
    source ./regression_test.txt # this less unixy name was discussed earlier
  fi
else # these are jedway lab defaults
  SSID_USED="jedway-wpa2-x2048-5-3"
  PASSWD_USED="jedway-wpa2-x2048-5-3"
  SECURITY="wpa2"
fi
mgrlen=$(echo ${#MGR})
RADIO_USED="wiphy0"
UPSTREAM_PORT="eth1"
COL_NAMES="name,tx_bytes,rx_bytes,dropped"

START_NUM=0
CURR_TEST_NUM=0
CURR_TEST_NAME="BLANK"
STOP_NUM=9

DATA_DIR="${TEST_DIR}"
REPORT_DIR="${HOMEPATH}/html-reports"
if [ ! -d "$REPORT_DIR" ]; then
    echo "Report directory [$REPORT_DIR] not found, bye."
    exit 1
fi
REPORT_DATA="${HOMEPATH}/report-data"
if [ ! -d "${REPORT_DATA}" ]; then
    echo "Data directory [$REPORT_DATA] not found, bye."
    exit 1
fi
TEST_DIR="${REPORT_DATA}/${NOW}"
#set -vex

function run_l3_longevity {
  ./test_l3_longevity.py --test_duration 15s --upstream_port $UPSTREAM_PORT --radio "radio==wiphy0 stations==4 ssid==$SSID_USED ssid_pw==$PASSWD_USED security==$SECURITY" --radio "radio==wiphy1 stations==4 ssid==$SSID_USED ssid_pw==$PASSWD_USED security==$SECURITY"
}

function testgroup_list_groups {
  ./scenario.py --load test_l3_scenario_throughput;./testgroup.py --group_name group1 --add_group --add_cx cx0000,cx0001,cx0002 --remove_cx cx0003 --list_groups --debug
}
function testgroup_list_connections {
  ./scenario.py --load test_l3_scenario_throughput;./testgroup.py --group_name group1 --add_group --add_cx cx0000,cx0001,cx0002 --remove_cx cx0003 --show_group --debug
}
function testgroup_delete_group {
  ./scenario.py --load test_l3_scenario_throughput;./testgroup.py --group_name group1 --add_group --add_cx cx0000,cx0001,cx0002 --remove_cx cx0003;./testgroup.py --group_name group1--del_group --debug
}
#Test array
if [[ $mgrlen -gt 0 ]]; then
  function run_l3_longevity {
    ./test_l3_longevity.py --test_duration 15s --upstream_port $UPSTREAM_PORT --radio "radio==wiphy0 stations==4 ssid==$SSID_USED ssid_pw==$PASSWD_USED security==$SECURITY" --radio "radio==wiphy1 stations==4 ssid==$SSID_USED ssid_pw==$PASSWD_USED security==$SECURITY" --mgr $MGR
  }

  function testgroup_list_groups {
    ./scenario.py --load test_l3_scenario_throughput;./testgroup.py --group_name group1 --add_group --add_cx cx0000,cx0001,cx0002 --remove_cx cx0003 --list_groups --debug --mgr $MGR
  }
  function testgroup_list_connections {
    ./scenario.py --load test_l3_scenario_throughput;./testgroup.py --group_name group1 --add_group --add_cx cx0000,cx0001,cx0002 --remove_cx cx0003 --show_group --debug --mgr $MGR
  }
  function testgroup_delete_group {
    ./scenario.py --load test_l3_scenario_throughput;./testgroup.py --group_name group1 --add_group --add_cx cx0000,cx0001,cx0002 --remove_cx cx0003;./testgroup.py --group_name group1--del_group --debug --mgr $MGR
  }
  testCommands=(
      "./example_security_connection.py --num_stations $NUM_STA --ssid $SSID_USED --passwd $PASSWD_USED --radio $RADIO_USED --security wpa2 --debug --mgr $MGR"
      "./sta_connect2.py --dut_ssid $SSID_USED --dut_passwd $PASSWD_USED --dut_security $SECURITY --mgr $MGR"
      #"./test_fileio.py --macvlan_parent eth2 --num_ports 3 --use_macvlans --first_mvlan_ip 192.168.92.13 --netmask 255.255.255.0 --gateway 192.168.92.1 --mgr $MGR" # Better tested on Kelly, where VRF is turned off
      "./test_generic.py --radio $RADIO_USED --ssid $SSID_USED --passwd $PASSWD_USED  --security $SECURITY --num_stations $NUM_STA --type lfping --dest 10.40.0.1 --debug --mgr $MGR"
      "./test_generic.py --radio $RADIO_USED --ssid $SSID_USED --passwd $PASSWD_USED  --security $SECURITY --num_stations $NUM_STA --type speedtest --speedtest_min_up 20 --speedtest_min_dl 20 --speedtest_max_ping 150 --security $SECURITY --debug --mgr $MGR"
      "./test_generic.py --radio $RADIO_USED --ssid $SSID_USED --passwd $PASSWD_USED  --security $SECURITY --num_stations $NUM_STA --type iperf3 --debug --mgr $MGR"
      "./test_generic.py --radio $RADIO_USED --ssid $SSID_USED --passwd $PASSWD_USED  --security $SECURITY --num_stations $NUM_STA --type lfcurl --dest 10.40.0.1 --file_output ${HOMEPATH}/Documents/lfcurl_output.txt --debug --mgr $MGR"
      "./testgroup.py --group_name group1 --add_group --list_groups --debug --mgr $MGR"
      testgroup_list_groups
      testgroup_list_connections
      testgroup_delete_group
      #"./testgroup2.py --num_stations 4 --ssid lanforge --passwd password --security wpa2 --radio wiphy0 --group_name group0 --add_group --mgr $MGR"
      "./test_ipv4_connection.py --radio $RADIO_USED --num_stations $NUM_STA --ssid $SSID_USED --passwd $PASSWD_USED --security $SECURITY --debug --mgr $MGR"
      "./test_ipv4_l4_urls_per_ten.py --radio $RADIO_USED --num_stations $NUM_STA --security $SECURITY --ssid $SSID_USED --passwd $PASSWD_USED --num_tests 1 --requests_per_ten 600 --target_per_ten 600 --debug --mgr $MGR"
      "./test_ipv4_l4_wifi.py --radio $RADIO_USED --num_stations $NUM_STA --security $SECURITY --ssid $SSID_USED --passwd $PASSWD_USED --test_duration 15s --debug --mgr $MGR"
      "./test_ipv4_l4.py --radio $RADIO_USED --num_stations 4 --security $SECURITY --ssid $SSID_USED --passwd $PASSWD_USED --test_duration 15s --debug --mgr $MGR"
      "./test_ipv4_variable_time.py --radio $RADIO_USED --ssid $SSID_USED --passwd $PASSWD_USED --security $SECURITY --test_duration 15s --output_format excel --layer3_cols $COL_NAMES --debug --mgr $MGR"
      "./test_ipv4_variable_time.py --radio $RADIO_USED --ssid $SSID_USED --passwd $PASSWD_USED --security $SECURITY --test_duration 15s --output_format csv --layer3_cols $COL_NAMES --debug --mgr $MGR"
      "./test_ipv4_l4_ftp_upload.py --upstream_port $UPSTREAM_PORT --radio $RADIO_USED --num_stations $NUM_STA --security $SECURITY --ssid $SSID_USED --passwd $PASSWD_USED --test_duration 15s --debug --mgr $MGR"
      "./test_ipv6_connection.py --radio $RADIO_USED --ssid $SSID_USED --passwd $PASSWD_USED --security $SECURITY --debug --mgr $MGR"
      "./test_ipv6_variable_time.py --radio $RADIO_USED --ssid $SSID_USED --passwd $PASSWD_USED --security $SECURITY --test_duration 15s --cx_type tcp6 --debug --mgr $MGR"
      run_l3_longevity
      "./test_l3_powersave_traffic.py --radio $RADIO_USED --ssid $SSID_USED --passwd $PASSWD_USED --security $SECURITY --debug --mgr $MGR"
      #"./test_l3_scenario_throughput.py -t 15s -sc test_l3_scenario_throughput --mgr $MGR"
      "./test_status_msg.py --debug --mgr $MGR" #this is all which is needed to run
      #"./test_wanlink.py --debug --mgr $MGR"
      #"./ws_generic_monitor_test.py --mgr $MGR"
<<<<<<< HEAD
      "./create_bridge.py --radio wiphy1 --upstream_port eth1 --target_device sta0000 --debug --mgr $MGR"
=======
      "./create_bridge.py --radio wiphy1 --upstream_port $UPSTREAM_PORT --target_device sta0000 --debug --mgr $MGR"
>>>>>>> 041f2ae6
      "./create_l3.py --radio wiphy1 --ssid $SSID_USED --passwd $PASSWD_USED --security $SECURITY --debug --mgr $MGR"
      "./create_l4.py --radio wiphy1 --ssid $SSID_USED --passwd $PASSWD_USED --security $SECURITY --debug --mgr $MGR"
      "./create_macvlan.py --radio wiphy1 --macvlan_parent $UPSTREAM_PORT --debug --mgr $MGR"
      "./create_station.py --radio wiphy1 --ssid $SSID_USED --passwd $PASSWD_USED --security $SECURITY --debug --mgr $MGR"
      "./create_vap.py --radio wiphy1 --ssid $SSID_USED --passwd $PASSWD_USED --security $SECURITY --debug --mgr $MGR"
      "./wlan_capacity_calculator.py -sta 11abg -t Voice -p 48 -m 106 -e WEP -q Yes -b 1 2 5.5 11 -pre Long -s N/A -co G.711 -r Yes -c Yes --mgr $MGR"
      "./wlan_capacity_calculator.py -sta 11n -t Voice -d 17 -ch 40 -gu 800 -high 9 -e WEP -q Yes -ip 5 -mc 42 -b 6 9 12 24 -m 1538 -co G.729 -pl Greenfield -cw 15 -r Yes -c Yes --mgr $MGR"
      "./wlan_capacity_calculator.py -sta 11ac -t Voice -d 9 -spa 3 -ch 20 -gu 800 -high 1 -e TKIP -q Yes -ip 3 -mc 0 -b 6 12 24 54 -m 1518 -co Greenfield -cw 15 -rc Yes --mgr $MGR"
      "./new_script.py --flags --mgr $MGR"
  )
else
  testCommands=(
      #"../cpu_stats.py --duration 15"
      "./example_security_connection.py --num_stations $NUM_STA --ssid jedway-wpa-1 --passwd jedway-wpa-1 --radio $RADIO_USED --security wpa --debug"
      "./example_security_connection.py --num_stations $NUM_STA --ssid $SSID_USED --passwd $PASSWD_USED --radio $RADIO_USED --security wpa2 --debug"
      "./example_security_connection.py --num_stations $NUM_STA --ssid jedway-wep-48 --passwd 0123456789 --radio $RADIO_USED --security wep --debug"
      "./example_security_connection.py --num_stations $NUM_STA --ssid jedway-wpa3-1 --passwd jedway-wpa3-1 --radio $RADIO_USED --security wpa3 --debug"
      "./sta_connect2.py --dut_ssid $SSID_USED --dut_passwd $PASSWD_USED --dut_security $SECURITY"
      #"./test_fileio.py --macvlan_parent eth1 --num_ports 3 --use_macvlans --first_mvlan_ip 192.168.92.13 --netmask 255.255.255.0 --gateway 192.168.92.1" # Better tested on Kelly, where VRF is turned off
      "./test_generic.py --radio $RADIO_USED --ssid $SSID_USED --passwd $PASSWD_USED  --security $SECURITY --num_stations $NUM_STA --type lfping --dest 10.40.0.1 --debug"
      "./test_generic.py --radio $RADIO_USED --ssid $SSID_USED --passwd $PASSWD_USED  --security $SECURITY --num_stations $NUM_STA --type speedtest --speedtest_min_up 20 --speedtest_min_dl 20 --speedtest_max_ping 150 --security $SECURITY --debug"
      "./test_generic.py --radio $RADIO_USED --ssid $SSID_USED --passwd $PASSWD_USED  --security $SECURITY --num_stations $NUM_STA --type iperf3 --debug"
      "./test_generic.py --radio $RADIO_USED --ssid $SSID_USED --passwd $PASSWD_USED  --security $SECURITY --num_stations $NUM_STA --type lfcurl --dest 10.40.0.1 --file_output ${HOMEPATH}/Documents/lfcurl_output.txt --debug"
      "./testgroup.py --group_name group1 --add_group --list_groups --debug"
      testgroup_list_groups
      testgroup_list_connections
      testgroup_delete_group
      "./testgroup2.py --num_stations 4 --ssid lanforge --passwd password --security wpa2 --radio wiphy0 --group_name group0 --add_group"
      "./test_ipv4_connection.py --radio $RADIO_USED --num_stations $NUM_STA --ssid $SSID_USED --passwd $PASSWD_USED --security $SECURITY --debug"
      "./test_ipv4_l4_urls_per_ten.py --radio $RADIO_USED --num_stations $NUM_STA --security $SECURITY --ssid $SSID_USED --passwd $PASSWD_USED --num_tests 1 --requests_per_ten 600 --target_per_ten 600 --debug"
      "./test_ipv4_l4_wifi.py --radio $RADIO_USED --num_stations $NUM_STA --security $SECURITY --ssid $SSID_USED --passwd $PASSWD_USED --test_duration 15s --debug"
      "./test_ipv4_l4.py --radio $RADIO_USED --num_stations 4 --security $SECURITY --ssid $SSID_USED --passwd $PASSWD_USED --test_duration 15s --debug"
      "./test_ipv4_variable_time.py --radio $RADIO_USED --ssid $SSID_USED --passwd $PASSWD_USED --security $SECURITY --test_duration 15s --output_format excel --layer3_cols $COL_NAMES --debug"
      "./test_ipv4_variable_time.py --radio $RADIO_USED --ssid $SSID_USED --passwd $PASSWD_USED --security $SECURITY --test_duration 15s --output_format csv --layer3_cols $COL_NAMES --debug"
      "./test_ipv4_l4_ftp_upload.py --upstream_port $UPSTREAM_PORT --radio $RADIO_USED --num_stations $NUM_STA --security $SECURITY --ssid $SSID_USED --passwd $PASSWD_USED --test_duration 15s --debug"
      "./test_ipv6_connection.py --radio $RADIO_USED --ssid $SSID_USED --passwd $PASSWD_USED --security $SECURITY --debug"
      "./test_ipv6_variable_time.py --radio $RADIO_USED --ssid $SSID_USED --passwd $PASSWD_USED --security $SECURITY --test_duration 15s --cx_type tcp6 --debug"
      run_l3_longevity
      "./test_l3_powersave_traffic.py --radio $RADIO_USED --ssid $SSID_USED --passwd $PASSWD_USED --security $SECURITY --debug"
      #"./test_l3_scenario_throughput.py -t 15s -sc test_l3_scenario_throughput"
      "./test_status_msg.py --debug " #this is all which is needed to run
      #"./test_wanlink.py --debug"
      #"./ws_generic_monitor_test.py"
      "../py-json/ws-sta-monitor.py --debug"
      "./create_bridge.py --radio wiphy1 --upstream_port $UPSTREAM_PORT --target_device sta0000 --debug"
      "./create_l3.py --radio wiphy1 --ssid $SSID_USED --passwd $PASSWD_USED --security $SECURITY --debug"
      "./create_l4.py --radio wiphy1 --ssid $SSID_USED --passwd $PASSWD_USED --security $SECURITY --debug"
      "./create_macvlan.py --radio wiphy1 --macvlan_parent $UPSTREAM_PORT --debug"
      "./create_station.py --radio wiphy1 --ssid $SSID_USED --passwd $PASSWD_USED --security $SECURITY --debug"
      "./create_vap.py --radio wiphy1 --ssid $SSID_USED --passwd $PASSWD_USED --security $SECURITY --debug"
      "./wlan_capacity_calculator.py -sta 11abg -t Voice -p 48 -m 106 -e WEP -q Yes -b 1 2 5.5 11 -pre Long -s N/A -co G.711 -r Yes -c Yes"
      "./wlan_capacity_calculator.py -sta 11n -t Voice -d 17 -ch 40 -gu 800 -high 9 -e WEP -q Yes -ip 5 -mc 42 -b 6 9 12 24 -m 1538 -co G.729 -pl Greenfield -cw 15 -r Yes -c Yes"
      "./wlan_capacity_calculator.py -sta 11ac -t Voice -d 9 -spa 3 -ch 20 -gu 800 -high 1 -e TKIP -q Yes -ip 3 -mc 0 -b 6 12 24 54 -m 1518 -co Greenfield -cw 15 -rc Yes"
      "./new_script.py --flags"
  )
fi
#declare -A name_to_num
#if you want to run just one test as part of regression_test, you can call one test by calling its name_to_num identifier.
name_to_num=(
    ["example_security_connection"]=1
    ["test_ipv4_connection"]=2
    ["test_generic"]=3
    ["test_ipv4_l4_urls_per_ten"]=4
    ["test_ipv4_l4_wifi"]=5
    ["test_ipv4_l4"]=6
    ["test_ipv4_variable_time"]=7
    ["create_bridge"]=8
    ["create_l3"]=9
    ["create_l4"]=10
    ["create_macvlan"]=11
    ["create_station"]=12
    ["create_vap"]=13
    ["cpu_stats"]=14
    ["test_fileio"]=15
    ["testgroup"]=16
    ["test_ipv6_connection"]=17
    ["test_ipv6_variable_time"]=18
    ["test_l3_longevity"]=19
    ["test_l3_powersave_traffic"]=20
    ["test_l3_scenario_throughput"]=21
    ["test_status_msg"]=22
    ["test_wanlink"]=23
    ["wlan_theoretical_sta"]=24
    ["ws_generic_monitor_test"]=25
    ["sta_connect2"]=26
    ["wlan_capacity_calculator"]=27
    ["test_generic"]=28
    ["new_script"]=29
)

function blank_db() {
    echo "Loading blank scenario..." >>${HOMEPATH}/test_all_output_file.txt
    ./scenario.py --load BLANK >>${HOMEPATH}/test_all_output_file.txt
    #check_blank.py
}

function echo_print() {
    echo "Beginning $CURR_TEST_NAME test..." >>${HOMEPATH}/test_all_output_file.txt
}

function run_test() {
    for i in "${testCommands[@]}"; do
        if [[ $mgrlen -gt 0 ]]; then
          ./scenario.py --load FACTORY_DFLT --mgr ${MGR}
        else
          ./scenario.py --load FACTORY_DFLT
        fi
        NAME=$(cat /dev/urandom | tr -dc 'a-zA-Z0-9' | fold -w 32 | head -n 1)
        CURR_TEST_NAME=${i%%.py*}
        CURR_TEST_NAME=${CURR_TEST_NAME#./*}
        CURR_TEST_NUM="${name_to_num[$CURR_TEST_NAME]}"

        #if (( $CURR_TEST_NUM > $STOP_NUM )) || (( $STOP_NUM == $CURR_TEST_NUM )) && (( $STOP_NUM != 0 )); then
        #    exit 1
        #fi
        echo ""
        echo "Test $CURR_TEST_NUM: $CURR_TEST_NAME"

        if (( $CURR_TEST_NUM > $START_NUM )) || (( $CURR_TEST_NUM == $START_NUM )); then
            echo_print
            echo "$i"
            $i > "${TEST_DIR}/${NAME}.txt" 2> "${TEST_DIR}/${NAME}_stderr.txt"
            chmod 664 "${TEST_DIR}/${NAME}.txt"
            FILESIZE=$(stat -c%s "${TEST_DIR}/${NAME}_stderr.txt") || 0
            if (( ${FILESIZE} > 0)); then
                results+=("<tr><td>${CURR_TEST_NAME}</td><td class='scriptdetails'>${i}</td>
                          <td class='failure'>Failure</td>
                          <td><a href=\"${URL1}/${NAME}.txt\" target=\"_blank\">STDOUT</a></td>
                          <td><a href=\"${URL1}/${NAME}_stderr.txt\" target=\"_blank\">STDERR</a></td></tr>")
            else
                results+=("<tr><td>${CURR_TEST_NAME}</td><td class='scriptdetails'>${i}</td>
                          <td class='success'>Success</td>
                          <td><a href=\"${URL1}/${NAME}.txt\" target=\"_blank\">STDOUT</a></td>
                          <td></td></tr>")
            fi
        fi
    done
    echo $results
}

function html_generator() {
    header="<html>
		<head>
		<title>Regression Test Results $NOW</title>
		<style>
		.success {
			background-color:green;
		}
		.failure {
			background-color:red;
		}
		table {
			border: 1px solid gray;
		}
		td {
			margin: 0;
			padding: 2px;
			font-family: 'Courier New',courier,sans-serif;
		}
		h1, h2, h3, h4 {
			font-family: 'Century Gothic',Arial,sans,sans-serif;
		}
		.scriptdetails {
			font-size: 10px;
		}
		</style>
		<script src=\"sortabletable.js\"></script>
		</head>
		<body>
		<h1>Regression Results</h1>
		<h4>$NOW</h4>
		<table border ='1' id='myTable2'>
		<tr>
        <th onclick=\"sortTable(0)\">Command Name</th>
        <th onclick=\"sortTable(1)\">Command</th>
        <th onclick=\"sortTable(2)\">Status</th>
        <th onclick=\"sortTable(3)\">STDOUT</th>
        <th onclick=\"sortTable(4)\">STDERR</th>
    </tr>"
    tail="</body>
		</html>"

    fname="${HOMEPATH}/html-reports/test_all_output_file-${NOW}.html"
    echo "$header"  >> $fname
    echo "${results[@]}"  >> $fname
    echo "</table>" >> $fname
    echo "$tail" >> $fname
    unlink "${HOMEPATH}/html-reports/latest.html" || true
    ln -s "${fname}" "${HOMEPATH}/html-reports/latest.html"
}

results=()
detailedresults=()
NOW=$(date +"%Y-%m-%d-%H-%M")
NOW="${NOW/:/-}"
TEST_DIR="${REPORT_DATA}/${NOW}"
URL="${TEST_DIR}"
URL1="report-data/${NOW}"
mkdir "${TEST_DIR}"
echo "Recording data to ${TEST_DIR}"

run_test
echo "${detailedresults}"
html_generator
#test generic and fileio are for macvlans<|MERGE_RESOLUTION|>--- conflicted
+++ resolved
@@ -6,15 +6,8 @@
 
 HOMEPATH=$(realpath ~)
 NUM_STA=4
-<<<<<<< HEAD
-FILESIZE1=$(echo ${#1})
-FILESIZE2=$(echo ${#2})
-if [[ $FILESIZE1 -gt 0 ]]; then
-  if [[ $FILESIZE2 -gt 0 ]]; then
-=======
 if [[ ${#1} -gt 0 ]]; then
   if [[ ${#2} -gt 0 ]]; then
->>>>>>> 041f2ae6
     SSID_USED=$1
     PASSWD_USED=$2
     SECURITY=$3
@@ -87,7 +80,7 @@
   testCommands=(
       "./example_security_connection.py --num_stations $NUM_STA --ssid $SSID_USED --passwd $PASSWD_USED --radio $RADIO_USED --security wpa2 --debug --mgr $MGR"
       "./sta_connect2.py --dut_ssid $SSID_USED --dut_passwd $PASSWD_USED --dut_security $SECURITY --mgr $MGR"
-      #"./test_fileio.py --macvlan_parent eth2 --num_ports 3 --use_macvlans --first_mvlan_ip 192.168.92.13 --netmask 255.255.255.0 --gateway 192.168.92.1 --mgr $MGR" # Better tested on Kelly, where VRF is turned off
+      "./test_fileio.py --macvlan_parent eth2 --num_ports 3 --use_macvlans --first_mvlan_ip 192.168.92.13 --netmask 255.255.255.0 --gateway 192.168.92.1 --mgr $MGR" # Better tested on Kelly, where VRF is turned off
       "./test_generic.py --radio $RADIO_USED --ssid $SSID_USED --passwd $PASSWD_USED  --security $SECURITY --num_stations $NUM_STA --type lfping --dest 10.40.0.1 --debug --mgr $MGR"
       "./test_generic.py --radio $RADIO_USED --ssid $SSID_USED --passwd $PASSWD_USED  --security $SECURITY --num_stations $NUM_STA --type speedtest --speedtest_min_up 20 --speedtest_min_dl 20 --speedtest_max_ping 150 --security $SECURITY --debug --mgr $MGR"
       "./test_generic.py --radio $RADIO_USED --ssid $SSID_USED --passwd $PASSWD_USED  --security $SECURITY --num_stations $NUM_STA --type iperf3 --debug --mgr $MGR"
@@ -112,11 +105,7 @@
       "./test_status_msg.py --debug --mgr $MGR" #this is all which is needed to run
       #"./test_wanlink.py --debug --mgr $MGR"
       #"./ws_generic_monitor_test.py --mgr $MGR"
-<<<<<<< HEAD
-      "./create_bridge.py --radio wiphy1 --upstream_port eth1 --target_device sta0000 --debug --mgr $MGR"
-=======
       "./create_bridge.py --radio wiphy1 --upstream_port $UPSTREAM_PORT --target_device sta0000 --debug --mgr $MGR"
->>>>>>> 041f2ae6
       "./create_l3.py --radio wiphy1 --ssid $SSID_USED --passwd $PASSWD_USED --security $SECURITY --debug --mgr $MGR"
       "./create_l4.py --radio wiphy1 --ssid $SSID_USED --passwd $PASSWD_USED --security $SECURITY --debug --mgr $MGR"
       "./create_macvlan.py --radio wiphy1 --macvlan_parent $UPSTREAM_PORT --debug --mgr $MGR"
@@ -135,7 +124,7 @@
       "./example_security_connection.py --num_stations $NUM_STA --ssid jedway-wep-48 --passwd 0123456789 --radio $RADIO_USED --security wep --debug"
       "./example_security_connection.py --num_stations $NUM_STA --ssid jedway-wpa3-1 --passwd jedway-wpa3-1 --radio $RADIO_USED --security wpa3 --debug"
       "./sta_connect2.py --dut_ssid $SSID_USED --dut_passwd $PASSWD_USED --dut_security $SECURITY"
-      #"./test_fileio.py --macvlan_parent eth1 --num_ports 3 --use_macvlans --first_mvlan_ip 192.168.92.13 --netmask 255.255.255.0 --gateway 192.168.92.1" # Better tested on Kelly, where VRF is turned off
+      "./test_fileio.py --macvlan_parent eth2 --num_ports 3 --use_macvlans --first_mvlan_ip 192.168.92.13 --netmask 255.255.255.0 --gateway 192.168.92.1" # Better tested on Kelly, where VRF is turned off
       "./test_generic.py --radio $RADIO_USED --ssid $SSID_USED --passwd $PASSWD_USED  --security $SECURITY --num_stations $NUM_STA --type lfping --dest 10.40.0.1 --debug"
       "./test_generic.py --radio $RADIO_USED --ssid $SSID_USED --passwd $PASSWD_USED  --security $SECURITY --num_stations $NUM_STA --type speedtest --speedtest_min_up 20 --speedtest_min_dl 20 --speedtest_max_ping 150 --security $SECURITY --debug"
       "./test_generic.py --radio $RADIO_USED --ssid $SSID_USED --passwd $PASSWD_USED  --security $SECURITY --num_stations $NUM_STA --type iperf3 --debug"
