#!/usr/bin/python3

'''
NAME:
lf_check.py

PURPOSE:
lf_check.py will run a series of tests based on the test TEST_DICTIONARY listed in lf_check_config.ini.
The lf_check_config.ini file is copied from lf_check_config_template.ini and local configuration is made
to the lf_check_config.ini.

EXAMPLE:
lf_check.py

NOTES:
Before using lf_check.py
<<<<<<< HEAD
1. copy lf_check_config_template.ini to the lf_check_config.ini
2. update lf_check_config.ini to enable (TRUE) tests to be run in the TEST_DICTIONARY , the TEST_DICTIONARY needs to be passed in
=======
Using .ini:
1. copy lf_check_config_template.ini to <file name>.ini ,  this will avoid .ini being overwritten on git pull
2. update <file name>.ini to enable (TRUE) tests to be run in the test suite, the default suite is the TEST_DICTIONARY
3. update other configuration to specific test bed for example radios 

Using .json:
1. copy lf_check.json to <file name>.json this will avoide .json being overwritten on git pull
2. update lf_check.json to enable (TRUE) tests to be run in the test suite, the default TEST_DICTIONARY

GENERIC NOTES: 
1. add server (telnet localhost 4001) build info,  GUI build sha, and Kernel version to the output. 
    A. for build information on LANforgeGUI : /home/lanforge ./btserver --version
    B. for the kernel version uname -r (just verion ), uname -a build date
>>>>>>> 0ef021e1

'''

import sys
if sys.version_info[0]  != 3:
    print("This script requires Python3")
    exit()


import os
import pexpect
import logging
import time
from time import sleep
import argparse
import json
from json import load
import configparser
from pprint import *
import subprocess
import re
import csv
import shutil
<<<<<<< HEAD
import os.path
=======
from os import path
import shlex
>>>>>>> 0ef021e1

# lf_report is from the parent of the current file
dir_path = os.path.dirname(os.path.realpath(__file__))
parent_dir_path = os.path.abspath(os.path.join(dir_path,os.pardir))
sys.path.insert(0, parent_dir_path)

#sys.path.append('../')
from lf_report import lf_report
sys.path.append('/')

CONFIG_FILE = os.getcwd() + '/lf_check_config.ini'    
RUN_CONDITION = 'ENABLE'

# setup logging FORMAT
FORMAT = '%(asctime)s %(name)s %(levelname)s: %(message)s'

class lf_check():
    def __init__(self,
                _csv_results,
<<<<<<< HEAD
                _outfile):
        self.lf_mgr_ip = ""
        self.lf_mgr_port = "" 
=======
                _outfile,
                _report_path):
        self.use_json = _use_json
        self.json_data = _json_data
        self.config_ini = _config_ini
        self.test_suite = _test_suite
        self.production_run  = _production
        self.report_path = _report_path
>>>>>>> 0ef021e1
        self.radio_dict = {}
        self.test_dict = {}
        path_parent = os.path.dirname(os.getcwd())
        os.chdir(path_parent)
        self.scripts_wd = os.getcwd()
        self.results = ""
        self.outfile = _outfile
        self.test_result = "Failure"
        self.results_col_titles = ["Test","Command","Result","STDOUT","STDERR"]
        self.html_results = ""
        self.background_green = "background-color:green"
        self.background_red = "background-color:red"
        self.background_purple = "background-color:purple"
        self.background_blue = "background-color:blue"

        self.http_test_ip = ""
        self.ftp_test_ip = ""
        self.test_ip = ""

        # section TEST_GENERIC 
        self.radio_lf = ""
        self.ssdi = ""
        self.ssid_pw = ""
        self.security = ""
        self.num_sta = ""
        self.col_names = ""
        self.upstream_port = ""

        self.csv_results = _csv_results
        self.csv_results_file = ""
        self.csv_results_writer = ""
        self.csv_results_column_headers = ""
        self.logger = logging.getLogger(__name__)
        self.test_timeout = 120
        self.use_blank_db = "FALSE"
        self.use_factory_default_db = "FALSE"
        self.use_custom_db = "FALSE"
        self.production_run = "FALSE"
        self.email_list_production = ""
        self.host_ip_production = None
        self.email_list_test = ""
        self.host_ip_test = None
        self.email_title_txt = ""
        self.email_txt = ""
        self.lf_mgr_ip = "" 
        self.lf_mgr_port = "" 
        self.dut_name = "" # "ASUSRT-AX88U" note this is not dut_set_name
        self.dut_bssid = "" #"3c:7c:3f:55:4d:64" - this is the mac for the radio this may be seen with a scan 

        #NOTE:  My influx token is unlucky and starts with a '-', but using the syntax below # with '=' right after the argument keyword works as hoped.
        # --influx_token=

        # DUT , Test rig must match testbed
        self.test_rig = "CT-US-001"

        # database configuration  # database
        self.database_json = ""
        self.database_config = "True" # default to False once testing done
        self.database_host = "192.168.100.201" #"c7-grafana.candelatech.com" # influx and grafana have the same host "192.168.100.201"
        self.database_port = "8086"
        self.database_token = "-u_Wd-L8o992701QF0c5UmqEp7w7Z7YOMaWLxOMgmHfATJGnQbbmYyNxHBR9PgD6taM_tcxqJl6U8DjU1xINFQ=="
        self.database_org = "Candela"
        self.database_bucket = "lanforge_qa_testing"
        self.database_tag = 'testbed CT-US-001' # the test_rig needs to match
        self.dut_set_name = 'DUT_NAME ASUSRT-AX88U' # note the name will be set as --set DUT_NAME ASUSRT-AX88U, this is not dut_name (see above)


        # grafana configuration  #dashboard
        self.dashboard_json = ""
        self.dashboard_config = "True" # default to False once testing done
        self.dashboard_host = "192.168.100.201" #"c7-grafana.candelatech.com" # 192.168.100.201
        self.dashboard_token = "eyJrIjoiS1NGRU8xcTVBQW9lUmlTM2dNRFpqNjFqV05MZkM0dzciLCJuIjoibWF0dGhldyIsImlkIjoxfQ=="

        # ghost configuration 
        self.blog_json = ""
        self.blog_config = False
        self.blog_host = "192.168.100.153"
        self.blog_token = "60df4b0175953f400cd30650:d50e1fabf9a9b5d3d30fe97bc3bf04971d05496a89e92a169a0d72357c81f742"
        self.blog_authors = "Matthew"
        self.blog_customer = "candela"
        self.blog_user_push = "lanforge"
        self.blog_password_push = "lanforge"
        self.blog_flag = "--kpi_to_ghost"

        self.test_run = ""



    def send_results_email(self):
        # Following recommendation 
        # NOTE: https://stackoverflow.com/questions/24196932/how-can-i-get-the-ip-address-from-nic-in-python
<<<<<<< HEAD
        pass
=======
        # Mail
        # command to check if mail running : systemctl status postfix
        #command = 'echo "$HOSTNAME mail system works!" | mail -s "Test: $HOSTNAME $(date)" chuck.rekiere@candelatech.com'
        hostname = socket.gethostname()
        ip = socket.gethostbyname(hostname)
        if(self.email_txt != ""):
            message_txt = """{email_txt} lanforge target {lf_mgr_ip}
Results from {hostname}:
http://{ip}/{report}
Blog:
http://{blog}:2368
NOTE: for now to see stdout and stderr remove /home/lanforge from path.
""".format(hostname=hostname, ip=ip, report=report_url, email_txt=self.email_txt, lf_mgr_ip=self.lf_mgr_ip,blog=self.blog_host)

        else:
            message_txt = """Results from {hostname}:
http://{ip}/{report}
Blog:
blog: http://{blog}:2368
""".format(hostname=hostname, ip=ip, report=report_url,blog=self.blog_host)

        if(self.email_title_txt != ""):
            mail_subject = "{} [{hostname}] {date}".format(self.email_title_txt,hostname=hostname, date=datetime.datetime.now())
        else:
            mail_subject = "Regression Test [{hostname}] {date}".format(hostname=hostname, date=datetime.datetime.now())
        try:
            if self.production_run == True:
                msg = message_txt.format(ip=self.host_ip_production)
                # for postfix from command line  echo "My message" | mail -s subject user@candelatech.com
                command = "echo \"{message}\" | mail -s \"{subject}\" {address}".format(
                    message=msg,
                    subject=mail_subject,
                    ip=self.host_ip_production,
                    address=self.email_list_production)
            else:
                msg = message_txt.format(ip=ip)
                command = "echo \"{message}\" | mail -s \"{subject}\" {address}".format(
                    message=msg,
                    subject=mail_subject,
                    ip=ip, #self.host_ip_test,
                    address=self.email_list_test)

            print("running:[{}]".format(command))
            process = subprocess.Popen(command, shell=True, stdout=subprocess.PIPE, stderr=subprocess.PIPE, universal_newlines=True)
            # have email on separate timeout        
            process.wait(timeout=int(self.test_timeout))
        except subprocess.TimeoutExpired:
            print("send email timed out")
            process.terminate()
>>>>>>> 0ef021e1
    
    def get_csv_results(self):
        return self.csv_file.name

    def start_csv_results(self):
        print("self.csv_results")
        self.csv_results_file = open(self.csv_results, "w")
        self.csv_results_writer = csv.writer(self.csv_results_file, delimiter=",")
        self.csv_results_column_headers = ['Test','Command','Result','STDOUT','STDERR'] 
        self.csv_results_writer.writerow(self.csv_results_column_headers)
        self.csv_results_file.flush()

    def get_html_results(self):
        return self.html_results

    def start_html_results(self):
        self.html_results += """
                <table border="1" class="dataframe">
                    <thead>
                        <tr style="text-align: left;">
                          <th>Test</th>
                          <th>Command</th>
                          <th>Result</th>
                          <th>STDOUT</th>
                          <th>STDERR</th>
                        </tr>
                      </thead>
                      <tbody>
                      """

    def finish_html_results(self):
        self.html_results += """
                    </tbody>
                </table>
                <br>
                <br>
                <br>
                """

<<<<<<< HEAD
    # Functions in this section are/can be overridden by descendants
    # This code reads the lf_check_config.ini file to populate the test variables
    def read_config_contents(self):
        self.logger.info("read_config_contents {}".format(CONFIG_FILE))
=======

    def read_config(self):
        if self.use_json:
            self.read_config_json()
        else:
            self.read_config_ini()

    # there is probably a more efficient way to do this in python
    # Keeping it obvious for now, may be refactored later
    def read_config_json(self):
        #self.logger.info("read_config_json_contents {}".format(self.json_data))
        if "test_parameters" in self.json_data:
            self.logger.info("json: read test_parameters")
            #self.logger.info("test_parameters {}".format(self.json_data["test_parameters"]))
            self.read_test_parameters()
        else:
            self.logger.info("EXITING test_parameters not in json {}".format(self.json_data))
            exit(1)

        if "test_network" in self.json_data:
            self.logger.info("json: read test_network")
            #self.logger.info("test_network {}".format(self.json_data["test_network"]))
            self.read_test_network()
        else:
            self.logger.info("EXITING test_network not in json {}".format(self.json_data))
            exit(1)

        if "test_database" in self.json_data:
            self.logger.info("json: read test_database")
            #self.logger.info("test_database {}".format(self.json_data["test_database"]))
            self.read_test_database()
        else:
            self.logger.info("NOTE: test_database not found in json")
        
        if "test_dashboard" in self.json_data:
            self.logger.info("json: read test_dashboard")
            #self.logger.info("test_dashboard {}".format(self.json_data["test_dashboard"]))
            self.read_test_dashboard()
        else:
            self.logger.info("NOTE: test_dashboard not found in json")

        if "test_blog" in self.json_data:
            self.logger.info("json: read test_blog")
            #self.logger.info("test_blog {}".format(self.json_data["test_blog"]))
            self.read_test_blog()
        else:
            self.logger.info("NOTE: test_blog not found in json")

        if "test_generic" in self.json_data:
            self.logger.info("json: read test_generic")
            #self.logger.info("test_generic {}".format(self.json_data["test_generic"]))
            self.read_test_generic()
        else:
            self.logger.info("EXITING test_generic not in json {}".format(self.json_data))
            exit(1)

        if "radio_dict" in self.json_data:
            self.logger.info("json: read radio_dict")
            #self.logger.info("radio_dict {}".format(self.json_data["radio_dict"]))
            self.radio_dict = self.json_data["radio_dict"]
            self.logger.info("self.radio_dict {}".format(self.radio_dict))
        else:
            self.logger.info("EXITING radio_dict not in json {}".format(self.json_data))
            exit(1)

        if "test_suites" in self.json_data:
            self.logger.info("json: read test_suites looking for: {}".format(self.test_suite))
            #self.logger.info("test_suites {}".format(self.json_data["test_suites"]))
            if self.test_suite in self.json_data["test_suites"]:
                self.test_dict = self.json_data["test_suites"][self.test_suite]
                #self.logger.info("self.test_dict {}".format(self.test_dict))
            else:
                self.logger.info("EXITING test_suite {} Not Present in json test_suites: {}".format(self.test_suite, self.json_data["test_suites"]))
                exit(1)
        else:
            self.logger.info("EXITING test_suites not in json {}".format(self.json_data))
            exit(1)

    def read_test_parameters(self):
        if "test_timeout" in self.json_data["test_parameters"]:
            self.test_timeout = self.json_data["test_parameters"]["test_timeout"]
        else:
            self.logger.info("test_timeout not in test_parameters json")
            exit(1)
        if "load_blank_db" in self.json_data["test_parameters"]:
            self.load_blank_db = self.json_data["test_parameters"]["load_blank_db"]
        else:
            self.logger.info("load_blank_db not in test_parameters json")
            exit(1)
        if "load_factory_default_db" in self.json_data["test_parameters"]:
            self.load_factory_default_db = self.json_data["test_parameters"]["load_factory_default_db"]
        else:
            self.logger.info("load_factory_default_db not in test_parameters json")
            exit(1)
        if "load_custom_db" in self.json_data["test_parameters"]:
            self.load_custom_db = self.json_data["test_parameters"]["load_custom_db"]
        else:
            self.logger.info("load_custom_db not in test_parameters json")
            exit(1)
        if "custom_db" in self.json_data["test_parameters"]:
            self.custom_db = self.json_data["test_parameters"]["custom_db"]
        else:
            self.logger.info("custom_db not in test_parameters json, if not using custom_db just put in a name")
            exit(1)
        if "email_list_production" in self.json_data["test_parameters"]:
            self.email_list_production = self.json_data["test_parameters"]["email_list_production"]
        else:
            self.logger.info("email_list_production not in test_parameters json")
            exit(1)
        if "host_ip_production" in self.json_data["test_parameters"]:
            self.host_ip_production = self.json_data["test_parameters"]["host_ip_production"]
        else:
            self.logger.info("host_ip_production not in test_parameters json")
            exit(1)
        if "email_list_test" in self.json_data["test_parameters"]:
            self.email_list_test = self.json_data["test_parameters"]["email_list_test"]
            print(self.email_list_test)
        else:
            self.logger.info("email_list_test not in test_parameters json")
            exit(1)
        if "host_ip_test" in self.json_data["test_parameters"]:
            self.host_ip_test = self.json_data["test_parameters"]["host_ip_test"]
        else:
            self.logger.info("host_ip_test not in test_parameters json")
            exit(1)
        if "email_title_txt" in self.json_data["test_parameters"]:
            self.email_title_txt = self.json_data["test_parameters"]["email_title_txt"]
        else:
            self.logger.info("email_title_txt not in test_parameters json")
        if "email_txt" in self.json_data["test_parameters"]:
            self.email_txt = self.json_data["test_parameters"]["email_txt"]
        else:
            self.logger.info("email_txt not in test_parameters json")
        if "lf_mgr_ip" in self.json_data["test_parameters"]:
            self.lf_mgr_ip = self.json_data["test_parameters"]["lf_mgr_ip"]
        else:
            self.logger.info("lf_mgr_ip not in test_parameters json")
        if "lf_mgr_port" in self.json_data["test_parameters"]:
            self.lf_mgr_port = self.json_data["test_parameters"]["lf_mgr_port"]
        else:
            self.logger.info("lf_mgr_port not in test_parameters json")
        if "dut_name" in self.json_data["test_parameters"]:
            self.dut_name = self.json_data["test_parameters"]["dut_name"]
        else:
            self.logger.info("dut_name not in test_parameters json")
        if "dut_bssid" in self.json_data["test_parameters"]:
            self.dut_bssid = self.json_data["test_parameters"]["dut_bssid"]
        else:
            self.logger.info("dut_bssid not in test_parameters json")

    def read_test_network(self):
        if "http_test_ip" in self.json_data["test_network"]:
            self.http_test_ip = self.json_data["test_network"]["http_test_ip"]
        else:
            self.logger.info("http_test_ip not in test_network json")
            exit(1)
        if "ftp_test_ip" in self.json_data["test_network"]:
            self.ftp_test_ip = self.json_data["test_network"]["ftp_test_ip"]
        else:
            self.logger.info("ftp_test_ip not in test_network json")
            exit(1)
        if "test_ip" in self.json_data["test_network"]:
            self.ftp_test_ip = self.json_data["test_network"]["test_ip"]
        else:
            self.logger.info("test_ip not in test_network json")
            exit(1)

    def read_test_database(self):
        if "database_config" in self.json_data["test_database"]:
            self.database_config = self.json_data["test_database"]["database_config"]
        else:
            self.logger.info("database_config not in test_database json")
        if "database_host" in self.json_data["test_database"]:
            self.database_host = self.json_data["test_database"]["database_host"]
        else:
            self.logger.info("database_host not in test_database json")
        if "database_port" in self.json_data["test_database"]:
            self.database_port = self.json_data["test_database"]["database_port"]
        else:
            self.logger.info("database_port not in test_database json")
        if "database_token" in self.json_data["test_database"]:
            self.database_token = self.json_data["test_database"]["database_token"]
        else:
            self.logger.info("database_token not in test_database json")
        if "database_org" in self.json_data["test_database"]:
            self.database_org = self.json_data["test_database"]["database_org"]
        else:
            self.logger.info("database_org not in test_database json")
        if "database_bucket" in self.json_data["test_database"]:
            self.database_bucket = self.json_data["test_database"]["database_bucket"]
        else:
            self.logger.info("database_bucket not in test_database json")
        if "database_tag" in self.json_data["test_database"]:
            self.database_tag = self.json_data["test_database"]["database_tag"]
        else:
            self.logger.info("database_tag not in test_database json")
        if "test_rig" in self.json_data["test_database"]:
            self.test_rig = self.json_data["test_database"]["test_rig"]
        else:
            self.logger.info("test_rig not in test_database json")
        if "dut_set_name" in self.json_data["test_database"]:
            self.dut_set_name = self.json_data["test_database"]["dut_set_name"]
        else:
            self.logger.info("dut_set_name not in test_database json")

    def read_test_dashboard(self):
        if "dashboard_config" in self.json_data["test_dashboard"]:
            self.dashboard_config = self.json_data["test_dashboard"]["dashboard_config"]
        else:
            self.logger.info("dashboard_config not in test_dashboard json")

        if "dashboard_host" in self.json_data["test_dashboard"]:
            self.dashboard_host = self.json_data["test_dashboard"]["dashboard_host"]
        else:
            self.logger.info("dashboard_host not in test_dashboard json")

        if "dashboard_token" in self.json_data["test_dashboard"]:
            self.dashboard_token = self.json_data["test_dashboard"]["dashboard_token"]
        else:
            self.logger.info("dashboard_token not in test_dashboard json")

    def read_test_blog(self):
        if "blog_config" in self.json_data["test_blog"]:
            self.blog_config = self.json_data["test_blog"]["blog_config"]
        else:
            self.logger.info("blog_config not in test_blog json")

        if "blog_host" in self.json_data["test_blog"]:
            self.blog_host = self.json_data["test_blog"]["blog_host"]
        else:
            self.logger.info("blog_host not in test_blog json")

        if "blog_token" in self.json_data["test_blog"]:
            self.blog_token = self.json_data["test_blog"]["blog_token"]
        else:
            self.logger.info("blog_token not in test_blog json")

        if "blog_authors" in self.json_data["test_blog"]:
            self.blog_authors = self.json_data["test_blog"]["blog_authors"]
        else:
            self.logger.info("blog_authors not in test_blog json")

        if "blog_customer" in self.json_data["test_blog"]:
            self.blog_customer = self.json_data["test_blog"]["blog_customer"]
        else:
            self.logger.info("blog_customer not in test_blog json")

        if "blog_user_push" in self.json_data["test_blog"]:
            self.blog_user_push = self.json_data["test_blog"]["blog_user_push"]
        else:
            self.logger.info("blog_user_push not in test_blog json")

        if "blog_password_push" in self.json_data["test_blog"]:
            self.blog_password_push = self.json_data["test_blog"]["blog_password_push"]
        else:
            self.logger.info("blog_password_push not in test_blog json")

        if "blog_flag" in self.json_data["test_blog"]:
            self.blog_flag = self.json_data["test_blog"]["blog_flag"]
        else:
            self.logger.info("blog_flag not in test_blog json")

    def read_test_generic(self):
        if "radio_used" in self.json_data["test_generic"]:
            self.radio_lf = self.json_data["test_generic"]["radio_used"]
        else:
            self.logger.info("radio_used not in test_generic json")
            exit(1)
        if "ssid_used" in self.json_data["test_generic"]:
            self.ssid = self.json_data["test_generic"]["ssid_used"]
        else:
            self.logger.info("ssid_used not in test_generic json")
            exit(1)
        if "ssid_pw_used" in self.json_data["test_generic"]:
            self.ssid_pw = self.json_data["test_generic"]["ssid_pw_used"]
        else:
            self.logger.info("ssid_pw_used not in test_generic json")
            exit(1)
        if "security_used" in self.json_data["test_generic"]:
            self.security = self.json_data["test_generic"]["security_used"]
        else:
            self.logger.info("security_used not in test_generic json")
            exit(1)
        if "num_sta" in self.json_data["test_generic"]:
            self.num_sta = self.json_data["test_generic"]["num_sta"]
        else:
            self.logger.info("num_sta not in test_generic json")
            exit(1)
        if "col_names" in self.json_data["test_generic"]:
            self.num_sta = self.json_data["test_generic"]["col_names"]
        else:
            self.logger.info("col_names not in test_generic json")
            exit(1)
        if "upstream_port" in self.json_data["test_generic"]:
            self.upstream_port = self.json_data["test_generic"]["upstream_port"]
        else:
            self.logger.info("upstream_port not in test_generic json")
            exit(1)

    # functions in this section are/can be overridden by descendants
    # this code reads the lf_check_config.ini file to populate the test variables
    def read_config_ini(self):
        #self.logger.info("read_config_ini_contents {}".format(self.config_ini))
>>>>>>> 0ef021e1
        config_file = configparser.ConfigParser()
        success = True
        success = config_file.read(CONFIG_FILE)
        self.logger.info("logger worked")

        if 'LF_MGR' in config_file.sections():
            section = config_file['LF_MGR']
            self.lf_mgr = section['LF_MGR_IP']
            self.lf_mgr_port = section['LF_MGR_PORT']
            self.logger.info("lf_mgr {}".format(self.lf_mgr))
            self.logger.info("lf_mgr_port {}".format(self.lf_mgr_port))

<<<<<<< HEAD
=======
        if 'TEST_PARAMETERS' in config_file.sections():
            section = config_file['TEST_PARAMETERS']
            self.test_timeout = section['TEST_TIMEOUT']
            self.use_blank_db = section['LOAD_BLANK_DB']
            self.use_factory_default_db = section['LOAD_FACTORY_DEFAULT_DB']
            self.use_custom_db = section['LOAD_CUSTOM_DB']
            self.custom_db = section['CUSTOM_DB']
            self.email_list_production = section['EMAIL_LIST_PRODUCTION']
            self.host_ip_production = section['HOST_IP_PRODUCTION']
            self.email_list_test = section['EMAIL_LIST_TEST']
            self.host_ip_test = section['HOST_IP_TEST']
            self.logger.info("self.email_list_test:{}".format(self.email_list_test))

>>>>>>> 0ef021e1
        if 'TEST_NETWORK' in config_file.sections():
            section = config_file['TEST_NETWORK']
            self.http_test_ip = section['HTTP_TEST_IP']
            self.logger.info("http_test_ip {}".format(self.http_test_ip))
            self.ftp_test_ip = section['FTP_TEST_IP']
            self.logger.info("ftp_test_ip {}".format(self.ftp_test_ip))
            self.test_ip = section['TEST_IP']
            self.logger.info("test_ip {}".format(self.test_ip))

        if 'TEST_GENERIC' in config_file.sections():
            section = config_file['TEST_GENERIC']
            self.radio_lf = section['RADIO_USED']
            self.logger.info("radio_lf {}".format(self.radio_lf))
            self.ssid = section['SSID_USED']
            self.logger.info("ssid {}".format(self.ssid))
            self.ssid_pw = section['SSID_PW_USED']
            self.logger.info("ssid_pw {}".format(self.ssid_pw))
            self.security = section['SECURITY_USED']
            self.logger.info("secruity {}".format(self.security))
            self.num_sta = section['NUM_STA']
            self.logger.info("num_sta {}".format(self.num_sta))
            self.col_names = section['COL_NAMES']
            self.logger.info("col_names {}".format(self.col_names))
            self.upstream_port = section['UPSTREAM_PORT']
            self.logger.info("upstream_port {}".format(self.upstream_port))

        if 'TEST_PARAMETERS' in config_file.sections():
            section = config_file['TEST_PARAMETERS']
            self.test_timeout = section['TEST_TIMEOUT']
            self.use_blank_db = section['LOAD_BLANK_DB']
            self.use_factory_default_db = section['LOAD_FACTORY_DEFAULT_DB']
            self.use_custom_db = section['LOAD_CUSTOM_DB']
            self.custom_db = section['CUSTOM_DB']
            self.production_run = section['PRODUCTION_RUN']
            self.email_list_production = section['EMAIL_LIST_PRODUCTION']
            self.host_ip_production = section['HOST_IP_PRODUCTION']
            self.email_list_test = section['EMAIL_LIST_TEST']
            self.host_ip_test = section['HOST_IP_TEST']

        if 'RADIO_DICTIONARY' in config_file.sections():
            section = config_file['RADIO_DICTIONARY']
            self.radio_dict = json.loads(section.get('RADIO_DICT', self.radio_dict))
            self.logger.info("self.radio_dict {}".format(self.radio_dict))

        if 'TEST_DICTIONARY' in config_file.sections():
            section = config_file['TEST_DICTIONARY']
            # for json replace the \n and \r they are invalid json characters, allows for multiple line args 
            self.test_dict = json.loads(section.get('TEST_DICT', self.test_dict).replace('\n',' ').replace('\r',' '))
            #self.logger.info("test_dict {}".format(self.test_dict))

    def load_factory_default_db(self):
        #self.logger.info("file_wd {}".format(self.scripts_wd))
        try:
            os.chdir(self.scripts_wd)
            #self.logger.info("Current Working Directory {}".format(os.getcwd()))
        except:
            self.logger.info("failed to change to {}".format(self.scripts_wd))

        # no spaces after FACTORY_DFLT
        command = "./{} {}".format("scenario.py", "--load FACTORY_DFLT")
        process = subprocess.Popen((command).split(' '), shell=False, stdout=subprocess.PIPE, stderr=subprocess.PIPE, universal_newlines=True)
        # wait for the process to terminate
        out, err = process.communicate()
        errcode = process.returncode

    # Not currently used
    def load_blank_db(self):
        #self.logger.info("file_wd {}".format(self.scripts_wd))
        try:
            os.chdir(self.scripts_wd)
            #self.logger.info("Current Working Directory {}".format(os.getcwd()))
        except:
            self.logger.info("failed to change to {}".format(self.scripts_wd))

        # no spaces after FACTORY_DFLT
        command = "./{} {}".format("scenario.py", "--load BLANK")
        process = subprocess.Popen((command).split(' '), shell=False, stdout=subprocess.PIPE, stderr=subprocess.PIPE, universal_newlines=True)

    def load_custom_db(self,custom_db):
        #self.logger.info("file_wd {}".format(self.scripts_wd))
        try:
            os.chdir(self.scripts_wd)
            #self.logger.info("Current Working Directory {}".format(os.getcwd()))
        except:
            self.logger.info("failed to change to {}".format(self.scripts_wd))

        # no spaces after FACTORY_DFLT
        command = "./{} {}".format("scenario.py", "--load {}".format(custom_db))
        process = subprocess.Popen((command).split(' '), shell=False, stdout=subprocess.PIPE, stderr=subprocess.PIPE, universal_newlines=True)
        # wait for the process to terminate
        out, err = process.communicate()
        errcode = process.returncode

    def run_script_test(self):
        self.start_html_results() 
        self.start_csv_results()

        for test in self.test_dict:
            if self.test_dict[test]['enabled'] == "FALSE":
                self.logger.info("test: {}  skipped".format(test))
            # load the default database 
            elif self.test_dict[test]['enabled'] == "TRUE":
<<<<<<< HEAD
                # Make the command replace ment a separate method call.
=======
                # if args key has a value of an empty scring then need to manipulate the args_list to args 
                # list does not have replace only stings do to args_list will be joined and  converted to a string and placed
                # in args.  Then the replace below will work.
                if self.test_dict[test]['args'] == "":
                    self.test_dict[test]['args'] = self.test_dict[test]['args'].replace(self.test_dict[test]['args'],''.join(self.test_dict[test]['args_list']))
                # Configure Tests
>>>>>>> 0ef021e1
                # loop through radios
                for radio in self.radio_dict:
                    # Replace RADIO, SSID, PASSWD, SECURITY with actual config values (e.g. RADIO_0_CFG to values)
                    # not "KEY" is just a word to refer to the RADIO define (e.g. RADIO_0_CFG) to get the vlaues
                    # --num_stations needs to be int not string (no double quotes)
                    if self.radio_dict[radio]["KEY"] in self.test_dict[test]['args']:
                        self.test_dict[test]['args'] = self.test_dict[test]['args'].replace(self.radio_dict[radio]["KEY"],'--radio {} --ssid {} --passwd {} --security {} --num_stations {}'
                        .format(self.radio_dict[radio]['RADIO'],self.radio_dict[radio]['SSID'],self.radio_dict[radio]['PASSWD'],self.radio_dict[radio]['SECURITY'],self.radio_dict[radio]['STATIONS']))

                if 'HTTP_TEST_IP' in self.test_dict[test]['args']:
                    self.test_dict[test]['args'] = self.test_dict[test]['args'].replace('HTTP_TEST_IP',self.http_test_ip)
                if 'FTP_TEST_IP' in self.test_dict[test]['args']:
                    self.test_dict[test]['args'] = self.test_dict[test]['args'].replace('FTP_TEST_IP',self.ftp_test_ip)
                if 'TEST_IP' in self.test_dict[test]['args']:
                    self.test_dict[test]['args'] = self.test_dict[test]['args'].replace('TEST_IP',self.test_ip)

                if 'LF_MGR_IP' in self.test_dict[test]['args']:
                    self.test_dict[test]['args'] = self.test_dict[test]['args'].replace('LF_MGR_IP',self.lf_mgr_ip)
                if 'LF_MGR_PORT' in self.test_dict[test]['args']:
                    self.test_dict[test]['args'] = self.test_dict[test]['args'].replace('LF_MGR_PORT',self.lf_mgr_port)
                if 'DUT_NAME' in self.test_dict[test]['args']:
                    self.test_dict[test]['args'] = self.test_dict[test]['args'].replace('DUT_NAME',self.dut_name)

                if 'RADIO_USED' in self.test_dict[test]['args']:
                    self.test_dict[test]['args'] = self.test_dict[test]['args'].replace('RADIO_USED',self.radio_lf)
                if 'SSID_USED' in self.test_dict[test]['args']:
                    self.test_dict[test]['args'] = self.test_dict[test]['args'].replace('SSID_USED',self.ssid)
                if 'SSID_PW_USED' in self.test_dict[test]['args']:
                    self.test_dict[test]['args'] = self.test_dict[test]['args'].replace('SSID_PW_USED',self.ssid_pw)
                if 'SECURITY_USED' in self.test_dict[test]['args']:
                    self.test_dict[test]['args'] = self.test_dict[test]['args'].replace('SECURITY_USED',self.security)
                if 'NUM_STA' in self.test_dict[test]['args']:
                    self.test_dict[test]['args'] = self.test_dict[test]['args'].replace('NUM_STA',self.num_sta)
                if 'COL_NAMES' in self.test_dict[test]['args']:
                    self.test_dict[test]['args'] = self.test_dict[test]['args'].replace('COL_NAMES',self.col_names)
                if 'UPSTREAM_PORT' in self.test_dict[test]['args']:
<<<<<<< HEAD
                    self.test_dict[test]['args'] = self.test_dict[test]['args'].replace('UPSTREAM_PORT',self.col_names)
                if self.use_factory_default_db == "TRUE":
                    self.load_factory_default_db()
                    sleep(3)
                    self.logger.info("FACTORY_DFLT loaded between tests with scenario.py --load FACTORY_DFLT")
                if self.use_blank_db == "TRUE":
                    self.load_blank_db()
                    sleep(1)
                    self.logger.info("BLANK loaded between tests with scenario.py --load BLANK")
                if self.use_custom_db == "TRUE":
                    try:
                        self.load_custom_db(self.custom_db)
=======
                    self.test_dict[test]['args'] = self.test_dict[test]['args'].replace('UPSTREAM_PORT',self.upstream_port)

                # lf_dataplane_test.py and lf_wifi_capacity_test.py use a parameter --local_path for the location 
                # of the reports when the reports are pulled.
                if 'REPORT_PATH' in self.test_dict[test]['args']:
                    self.test_dict[test]['args'] = self.test_dict[test]['args'].replace('REPORT_PATH',self.report_path)

                # The TEST_BED is the database tag
                if 'TEST_BED' in self.test_dict[test]['args']:
                    self.test_dict[test]['args'] = self.test_dict[test]['args'].replace('TEST_BED',self.database_tag)

                # database configuration
                if 'DATABASE_HOST' in self.test_dict[test]['args']:
                    self.test_dict[test]['args'] = self.test_dict[test]['args'].replace('DATABASE_HOST',self.database_host)
                if 'DATABASE_PORT' in self.test_dict[test]['args']:
                    self.test_dict[test]['args'] = self.test_dict[test]['args'].replace('DATABASE_PORT',self.database_port)
                if 'DATABASE_TOKEN' in self.test_dict[test]['args']:
                    self.test_dict[test]['args'] = self.test_dict[test]['args'].replace('DATABASE_TOKEN',self.database_token)
                if 'DATABASE_ORG' in self.test_dict[test]['args']:
                    self.test_dict[test]['args'] = self.test_dict[test]['args'].replace('DATABASE_ORG',self.database_org)
                if 'DATABASE_BUCKET' in self.test_dict[test]['args']:
                    self.test_dict[test]['args'] = self.test_dict[test]['args'].replace('DATABASE_BUCKET',self.database_bucket)
                if 'DATABASE_TAG' in self.test_dict[test]['args']:
                    self.test_dict[test]['args'] = self.test_dict[test]['args'].replace('DATABASE_TAG',self.database_tag)
                if 'DUT_SET_NAME' in self.test_dict[test]['args']:
                    self.test_dict[test]['args'] = self.test_dict[test]['args'].replace('DUT_SET_NAME',self.dut_set_name)

                if 'TEST_RIG' in self.test_dict[test]['args']:
                    self.test_dict[test]['args'] = self.test_dict[test]['args'].replace('TEST_RIG',self.test_rig)

                # dashboard configuration
                if 'DASHBOARD_HOST' in self.test_dict[test]['args']:
                    self.test_dict[test]['args'] = self.test_dict[test]['args'].replace('DASHBOARD_HOST',self.dashboard_host)
                if 'DASHBOARD_TOKEN' in self.test_dict[test]['args']:
                    self.test_dict[test]['args'] = self.test_dict[test]['args'].replace('DASHBOARD_TOKEN',self.dashboard_token)

                # blog configuration
                if 'BLOG_HOST' in self.test_dict[test]['args']:
                    self.test_dict[test]['args'] = self.test_dict[test]['args'].replace('BLOG_HOST',self.blog_host)
                if 'BLOG_TOKEN' in self.test_dict[test]['args']:
                    self.test_dict[test]['args'] = self.test_dict[test]['args'].replace('BLOG_TOKEN',self.blog_token)
                if 'BLOG_AUTHORS' in self.test_dict[test]['args']:
                    self.test_dict[test]['args'] = self.test_dict[test]['args'].replace('BLOG_AUTHORS',self.blog_authors)
                if 'BLOG_CUSTOMER' in self.test_dict[test]['args']:
                    self.test_dict[test]['args'] = self.test_dict[test]['args'].replace('BLOG_CUSTOMER',self.blog_customer)
                if 'BLOG_USER_PUSH' in self.test_dict[test]['args']:
                    self.test_dict[test]['args'] = self.test_dict[test]['args'].replace('BLOG_USER_PUSH',self.blog_user_push)
                if 'BLOG_PASSWORD_PUSH' in self.test_dict[test]['args']:
                    self.test_dict[test]['args'] = self.test_dict[test]['args'].replace('BLOG_PASSWORD_PUSH',self.blog_password_push)
                if 'BLOG_FLAG' in self.test_dict[test]['args']:
                    self.test_dict[test]['args'] = self.test_dict[test]['args'].replace('BLOG_FLAG',self.blog_flag)

                if 'load_db' in self.test_dict[test]:
                    self.logger.info("load_db : {}".format(self.test_dict[test]['load_db']))
                    if str(self.test_dict[test]['load_db']).lower() != "none" and str(self.test_dict[test]['load_db']).lower() != "skip":
                        try:
                            self.load_custom_db(self.test_dict[test]['load_db'])
                        except:
                            self.logger.info("custom database failed to load check existance and location: {}".format(self.test_dict[test]['load_db']))
                else:    
                    self.logger.info("no load_db present in dictionary, load db normally")
                    if self.use_factory_default_db == "TRUE":
                        self.load_factory_default_db()
                        sleep(3)
                        self.logger.info("FACTORY_DFLT loaded between tests with scenario.py --load FACTORY_DFLT")
                    if self.use_blank_db == "TRUE":
                        self.load_blank_db()
>>>>>>> 0ef021e1
                        sleep(1)
                        self.logger.info("{} loaded between tests with scenario.py --load {}".format(self.custom_db,self.custom_db))
                    except:
                        self.logger.info("custom database failed to load check existance and location")
                else:
                    self.logger.info("no db loaded between tests: {}".format(self.use_custom_db))

                sleep(1) # the sleep is to allow for the database to stablize

                try:
                    os.chdir(self.scripts_wd)
                    #self.logger.info("Current Working Directory {}".format(os.getcwd()))
                except:
                    self.logger.info("failed to change to {}".format(self.scripts_wd))
                cmd_args = "{}".format(self.test_dict[test]['args'])
                command = "./{} {}".format(self.test_dict[test]['command'], cmd_args)
                self.logger.info("command: {}".format(command))
                self.logger.info("cmd_args {}".format(cmd_args))

                if self.outfile is not None:
                    stdout_log_txt = self.outfile
                    stdout_log_txt = stdout_log_txt + "-{}-stdout.txt".format(test)
                    #self.logger.info("stdout_log_txt: {}".format(stdout_log_txt))
                    stdout_log = open(stdout_log_txt, 'a')
                    stderr_log_txt = self.outfile
                    stderr_log_txt = stderr_log_txt + "-{}-stderr.txt".format(test)                    
                    #self.logger.info("stderr_log_txt: {}".format(stderr_log_txt))
                    stderr_log = open(stderr_log_txt, 'a')

<<<<<<< HEAD

                print("running {}".format(command))
                process = subprocess.Popen((command).split(' '), shell=False, stdout=stdout_log, stderr=stderr_log, universal_newlines=True)
                
                try:
                    #out, err = process.communicate()
                    process.wait(timeout=int(self.test_timeout))
                except subprocess.TimeoutExpired:
                    process.terminate()
                    self.test_result = "TIMEOUT"
=======
                # need to take into account --raw_line parameters thus need to use shlex.split 
                # need to preserve command to have correct command syntax in command output
                command_to_run = command
                command_to_run = shlex.split(command_to_run)
                print("running {command_to_run}".format(command_to_run=command_to_run))
                try:
                    process = subprocess.Popen(command_to_run, shell=False, stdout=stdout_log, stderr=stderr_log, universal_newlines=True)
                    # if there is a better solution please propose,  the TIMEOUT Result is different then FAIL
                    try:
                        process.wait(timeout=int(self.test_timeout))
                    except subprocess.TimeoutExpired:
                        process.terminate()
                        self.test_result = "TIMEOUT"
>>>>>>> 0ef021e1

                    #if err:
                    #    self.logger.info("command Test timed out: {}".format(command))

                #self.logger.info(stderr_log_txt)
                if(self.test_result != "TIMEOUT"):
                    stderr_log_size = os.path.getsize(stderr_log_txt)
                    if stderr_log_size > 0 :
                        self.logger.info("File: {} is not empty: {}".format(stderr_log_txt,str(stderr_log_size)))

                        self.test_result = "Failure"
                        background = self.background_red
                    else:
                        self.logger.info("File: {} is empty: {}".format(stderr_log_txt,str(stderr_log_size)))
                        self.test_result = "Success"
                        background = self.background_green
                else:
                    self.logger.info("TIMEOUT FAILURE,  Check LANforge Radios")
                    self.test_result = "Time Out"
                    background = self.background_purple

                # Ghost will put data in stderr 
                if('ghost' in command):
                    if(self.test_result != "TIMEOUT"):
                        self.test_result = "Success"
                        background = self.background_blue
                
                # stdout_log_link is used for the email reporting to have the corrected path
                stdout_log_link = str(stdout_log_txt).replace('/home/lanforge','')
                stderr_log_link = str(stderr_log_txt).replace('/home/lanforge','')
                self.html_results += """
                <tr><td>""" + str(test) + """</td><td class='scriptdetails'>""" + str(command) + """</td>
                <td style="""+ str(background) + """>""" + str(self.test_result) + """ 
                <td><a href=""" + str(stdout_log_link) + """ target=\"_blank\">STDOUT</a></td>"""
                if self.test_result == "Failure":
                    self.html_results += """<td><a href=""" + str(stderr_log_link) + """ target=\"_blank\">STDERR</a></td>"""
                elif self.test_result == "Time Out":
                    self.html_results += """<td><a href=""" + str(stderr_log_link) + """ target=\"_blank\">STDERR</a></td>"""
                else:
                    self.html_results += """<td></td>"""
                self.html_results += """</tr>""" 

                row = [test,command,self.test_result,stdout_log_txt,stderr_log_txt]
                self.csv_results_writer.writerow(row)
                self.csv_results_file.flush()
                #self.logger.info("row: {}".format(row))
                self.logger.info("test: {} executed".format(test))

            else:
                self.logger.info("enable value {} invalid for test: {}, test skipped".format(self.test_dict[test]['enabled'],test))

        self.finish_html_results()        

def main():
    # arguments
    parser = argparse.ArgumentParser(
        prog='lf_check.py',
        formatter_class=argparse.RawTextHelpFormatter,
        epilog='''\
            lf_check.py : for running scripts listed in lf_check_config.ini file
            ''',
        description='''\
lf_check.py
-----------

Summary :
---------
for running scripts listed in lf_check_config.ini
            ''')

<<<<<<< HEAD
=======
    parser.add_argument('--ini', help="--ini <config.ini file>  default lf_check_config.ini", default="lf_check_config.ini")
    parser.add_argument('--json', help="--json <lf_ckeck_config.json file> ", default="lf_check_config.json")
    parser.add_argument('--use_json', help="--use_json ", action='store_true')
    parser.add_argument('--suite', '--test_suite', help="--suite <suite name>  default TEST_DICTIONARY", default="TEST_DICTIONARY")
    parser.add_argument('--production', help="--production  stores true, sends email results to production email list", action='store_true')
>>>>>>> 0ef021e1
    parser.add_argument('--outfile', help="--outfile <Output Generic Name>  used as base name for all files generated", default="")
    parser.add_argument('--logfile', help="--logfile <logfile Name>  logging for output of lf_check.py script", default="lf_check.log")

    args = parser.parse_args()    

    # output report.
    report = lf_report(_results_dir_name = "lf_check",_output_html="lf_check.html",_output_pdf="lf-check.pdf")

    current_time = time.strftime("%Y-%m-%d-%H-%M-%S", time.localtime())
    csv_results = "lf_check{}-{}.csv".format(args.outfile,current_time)
    csv_results = report.file_add_path(csv_results)
    outfile = "lf_check-{}-{}".format(args.outfile,current_time)
    outfile_path = report.file_add_path(outfile)
    report_path = report.get_report_path()

    # lf_check() class created
<<<<<<< HEAD
    check = lf_check(_csv_results = csv_results,
                    _outfile = outfile_path)
=======
    check = lf_check(_use_json = use_json,
                    _config_ini = config_ini,
                    _json_data = json_data,
                    _test_suite = test_suite,
                    _production = production,
                    _csv_results = csv_results,
                    _outfile = outfile_path,
                    _report_path = report_path)
>>>>>>> 0ef021e1

    # get the git sha 
    process = subprocess.Popen(["git", "rev-parse", "HEAD"], stdout=subprocess.PIPE)
    (commit_hash, err) = process.communicate()
    exit_code = process.wait()
    git_sha = commit_hash.decode('utf-8','ignore')

    # set up logging 
    logfile = args.logfile[:-4]
    print("logfile: {}".format(logfile))
    logfile = "{}-{}.log".format(logfile,current_time)
    logfile = report.file_add_path(logfile)
    print("logfile {}".format(logfile))
    formatter = logging.Formatter(FORMAT)
    logger = logging.getLogger(__name__)
    logger.setLevel(logging.INFO)
    file_handler = logging.FileHandler(logfile, "w")
    file_handler.setFormatter(formatter)
    logger.addHandler(file_handler)
    logger.addHandler(logging.StreamHandler(sys.stdout)) # allows to logging to file and stdout

    logger.info("commit_hash: {}".format(commit_hash))
    logger.info("commit_hash2: {}".format(commit_hash.decode('utf-8','ignore')))

    check.read_config_contents() # CMR need mode to just print out the test config and not run 
    check.run_script_test()

    # Generate Ouptput reports
    report.set_title("LF Check: lf_check.py")
    report.build_banner()
    report.set_table_title("LF Check Test Results")
    report.build_table_title()
    report.set_text("lanforge-scripts git sha: {}".format(git_sha))
    report.build_text()
    html_results = check.get_html_results()
    report.set_custom_html(html_results)
    report.build_custom()
    report.build_footer_no_png()
    html_report = report.write_html_with_timestamp()
    print("html report: {}".format(html_report))
    try:
        report.write_pdf_with_timestamp()
    except:
        print("exception write_pdf_with_timestamp()")

    # copy results to lastest so someone may see the latest.
    lf_check_latest_html = os.path.dirname(os.path.dirname(html_report)) + "/lf_check_latest.html"
    # duplicates html_report file up one directory
    lf_check_html_report = os.path.dirname(os.path.dirname(html_report)) + "/{}.html".format(outfile)

    # 
    banner_src_png =  os.path.dirname(html_report)+ "/banner.png"
    banner_dest_png = os.path.dirname(os.path.dirname(html_report))+ "/banner.png"
    CandelaLogo_src_png = os.path.dirname(html_report) + "/CandelaLogo2-90dpi-200x90-trans.png"
    CandelaLogo_dest_png = os.path.dirname(os.path.dirname(html_report)) + "/CandelaLogo2-90dpi-200x90-trans.png"

    # copy one directory above
<<<<<<< HEAD
    shutil.copyfile(html_report,lf_check_latest_html)
    shutil.copyfile(html_report,lf_check_html_report)
=======
    try:
        shutil.copyfile(html_report,            lf_check_latest_html)
    except:
        print("check permissions on {lf_check_latest_html}".format(lf_check_latest_html=lf_check_latest_html))        
    shutil.copyfile(html_report,            lf_check_html_report)
>>>>>>> 0ef021e1

    # copy banner and logo
    shutil.copyfile(banner_src_png, banner_dest_png)
    shutil.copyfile(CandelaLogo_src_png,CandelaLogo_dest_png)
    print("lf_check_latest.html: {}".format(lf_check_latest_html))
    print("lf_check_html_report: {}".format(lf_check_html_report))


if __name__ == '__main__':
    main()

<|MERGE_RESOLUTION|>--- conflicted
+++ resolved
@@ -5,95 +5,90 @@
 lf_check.py
 
 PURPOSE:
-lf_check.py will run a series of tests based on the test TEST_DICTIONARY listed in lf_check_config.ini.
-The lf_check_config.ini file is copied from lf_check_config_template.ini and local configuration is made
-to the lf_check_config.ini.
+lf_check.py will tests based on .ini file or .json file.
+The config file may be copied from lf_check_config_template.ini, or can be generated.
+The config file name can be passed in as a configuraiton parameter.
+The json file may be copied from lf_check.json and updated.  Currently all the parameters are needed to be set to a value
+
+The --production flag determine the email list for results
 
 EXAMPLE:
-lf_check.py
+lf_check.py  # this will use the defaults
+lf_check.py --ini <unique ini file>  --test_suite <suite to use in .ini file>
+lf_check.py --ini <unique ini file>  --test_suite <suite to use in .ini file> --production
+
+lf_check.py --use_json --json <unique json file> --test_suite
+lf_check.py --use_json --json <unique json file> --production
 
 NOTES:
 Before using lf_check.py
-<<<<<<< HEAD
-1. copy lf_check_config_template.ini to the lf_check_config.ini
-2. update lf_check_config.ini to enable (TRUE) tests to be run in the TEST_DICTIONARY , the TEST_DICTIONARY needs to be passed in
-=======
 Using .ini:
 1. copy lf_check_config_template.ini to <file name>.ini ,  this will avoid .ini being overwritten on git pull
 2. update <file name>.ini to enable (TRUE) tests to be run in the test suite, the default suite is the TEST_DICTIONARY
-3. update other configuration to specific test bed for example radios 
+3. update other configuration to specific test bed for example radios
 
 Using .json:
 1. copy lf_check.json to <file name>.json this will avoide .json being overwritten on git pull
 2. update lf_check.json to enable (TRUE) tests to be run in the test suite, the default TEST_DICTIONARY
 
-GENERIC NOTES: 
-1. add server (telnet localhost 4001) build info,  GUI build sha, and Kernel version to the output. 
+GENERIC NOTES:
+1. add server (telnet localhost 4001) build info,  GUI build sha, and Kernel version to the output.
     A. for build information on LANforgeGUI : /home/lanforge ./btserver --version
     B. for the kernel version uname -r (just verion ), uname -a build date
->>>>>>> 0ef021e1
 
 '''
-
+import datetime
+import pprint
 import sys
-if sys.version_info[0]  != 3:
+
+if sys.version_info[0] != 3:
     print("This script requires Python3")
     exit()
 
-
 import os
-import pexpect
+import socket
 import logging
 import time
 from time import sleep
 import argparse
 import json
-from json import load
 import configparser
-from pprint import *
 import subprocess
-import re
 import csv
 import shutil
-<<<<<<< HEAD
-import os.path
-=======
 from os import path
 import shlex
->>>>>>> 0ef021e1
 
 # lf_report is from the parent of the current file
 dir_path = os.path.dirname(os.path.realpath(__file__))
-parent_dir_path = os.path.abspath(os.path.join(dir_path,os.pardir))
+parent_dir_path = os.path.abspath(os.path.join(dir_path, os.pardir))
 sys.path.insert(0, parent_dir_path)
 
-#sys.path.append('../')
 from lf_report import lf_report
+
 sys.path.append('/')
-
-CONFIG_FILE = os.getcwd() + '/lf_check_config.ini'    
-RUN_CONDITION = 'ENABLE'
 
 # setup logging FORMAT
 FORMAT = '%(asctime)s %(name)s %(levelname)s: %(message)s'
 
+
+# lf_check class contains verificaiton configuration and ocastrates the testing.
 class lf_check():
     def __init__(self,
-                _csv_results,
-<<<<<<< HEAD
-                _outfile):
-        self.lf_mgr_ip = ""
-        self.lf_mgr_port = "" 
-=======
-                _outfile,
-                _report_path):
+                 _use_json,
+                 _config_ini,
+                 _json_data,
+                 _test_suite,
+                 _production,
+                 _csv_results,
+                 _outfile,
+                 _report_path):
         self.use_json = _use_json
         self.json_data = _json_data
         self.config_ini = _config_ini
         self.test_suite = _test_suite
-        self.production_run  = _production
+        self.production_run = _production
         self.report_path = _report_path
->>>>>>> 0ef021e1
         self.radio_dict = {}
         self.test_dict = {}
         path_parent = os.path.dirname(os.getcwd())
@@ -102,7 +97,7 @@
         self.results = ""
         self.outfile = _outfile
         self.test_result = "Failure"
-        self.results_col_titles = ["Test","Command","Result","STDOUT","STDERR"]
+        self.results_col_titles = ["Test", "Command", "Result", "STDOUT", "STDERR"]
         self.html_results = ""
         self.background_green = "background-color:green"
         self.background_red = "background-color:red"
@@ -113,7 +108,7 @@
         self.ftp_test_ip = ""
         self.test_ip = ""
 
-        # section TEST_GENERIC 
+        # section TEST_GENERIC
         self.radio_lf = ""
         self.ssdi = ""
         self.ssid_pw = ""
@@ -131,19 +126,18 @@
         self.use_blank_db = "FALSE"
         self.use_factory_default_db = "FALSE"
         self.use_custom_db = "FALSE"
-        self.production_run = "FALSE"
         self.email_list_production = ""
         self.host_ip_production = None
         self.email_list_test = ""
         self.host_ip_test = None
         self.email_title_txt = ""
         self.email_txt = ""
-        self.lf_mgr_ip = "" 
-        self.lf_mgr_port = "" 
-        self.dut_name = "" # "ASUSRT-AX88U" note this is not dut_set_name
-        self.dut_bssid = "" #"3c:7c:3f:55:4d:64" - this is the mac for the radio this may be seen with a scan 
-
-        #NOTE:  My influx token is unlucky and starts with a '-', but using the syntax below # with '=' right after the argument keyword works as hoped.
+        self.lf_mgr_ip = ""
+        self.lf_mgr_port = ""
+        self.dut_name = ""  # "ASUSRT-AX88U" note this is not dut_set_name
+        self.dut_bssid = ""  # "3c:7c:3f:55:4d:64" - this is the mac for the radio this may be seen with a scan
+
+        # NOTE:  My influx token is unlucky and starts with a '-', but using the syntax below # with '=' right after the argument keyword works as hoped.
         # --influx_token=
 
         # DUT , Test rig must match testbed
@@ -151,23 +145,22 @@
 
         # database configuration  # database
         self.database_json = ""
-        self.database_config = "True" # default to False once testing done
-        self.database_host = "192.168.100.201" #"c7-grafana.candelatech.com" # influx and grafana have the same host "192.168.100.201"
+        self.database_config = "True"  # default to False once testing done
+        self.database_host = "192.168.100.201"  # "c7-grafana.candelatech.com" # influx and grafana have the same host "192.168.100.201"
         self.database_port = "8086"
         self.database_token = "-u_Wd-L8o992701QF0c5UmqEp7w7Z7YOMaWLxOMgmHfATJGnQbbmYyNxHBR9PgD6taM_tcxqJl6U8DjU1xINFQ=="
         self.database_org = "Candela"
         self.database_bucket = "lanforge_qa_testing"
-        self.database_tag = 'testbed CT-US-001' # the test_rig needs to match
-        self.dut_set_name = 'DUT_NAME ASUSRT-AX88U' # note the name will be set as --set DUT_NAME ASUSRT-AX88U, this is not dut_name (see above)
-
+        self.database_tag = 'testbed CT-US-001'  # the test_rig needs to match
+        self.dut_set_name = 'DUT_NAME ASUSRT-AX88U'  # note the name will be set as --set DUT_NAME ASUSRT-AX88U, this is not dut_name (see above)
 
         # grafana configuration  #dashboard
         self.dashboard_json = ""
-        self.dashboard_config = "True" # default to False once testing done
-        self.dashboard_host = "192.168.100.201" #"c7-grafana.candelatech.com" # 192.168.100.201
+        self.dashboard_config = "True"  # default to False once testing done
+        self.dashboard_host = "192.168.100.201"  # "c7-grafana.candelatech.com" # 192.168.100.201
         self.dashboard_token = "eyJrIjoiS1NGRU8xcTVBQW9lUmlTM2dNRFpqNjFqV05MZkM0dzciLCJuIjoibWF0dGhldyIsImlkIjoxfQ=="
 
-        # ghost configuration 
+        # ghost configuration
         self.blog_json = ""
         self.blog_config = False
         self.blog_host = "192.168.100.153"
@@ -180,37 +173,41 @@
 
         self.test_run = ""
 
-
-
-    def send_results_email(self):
-        # Following recommendation 
+    # NOT complete : will send the email results
+    def send_results_email(self, report_file=None):
+        if (report_file is None):
+            print("No report file, not sending email.")
+            return
+        report_url = report_file.replace('/home/lanforge/', '')
+        if report_url.startswith('/'):
+            report_url = report_url[1:]
+        # following recommendation
         # NOTE: https://stackoverflow.com/questions/24196932/how-can-i-get-the-ip-address-from-nic-in-python
-<<<<<<< HEAD
-        pass
-=======
         # Mail
         # command to check if mail running : systemctl status postfix
-        #command = 'echo "$HOSTNAME mail system works!" | mail -s "Test: $HOSTNAME $(date)" chuck.rekiere@candelatech.com'
+        # command = 'echo "$HOSTNAME mail system works!" | mail -s "Test: $HOSTNAME $(date)" chuck.rekiere@candelatech.com'
         hostname = socket.gethostname()
         ip = socket.gethostbyname(hostname)
-        if(self.email_txt != ""):
+        if (self.email_txt != ""):
             message_txt = """{email_txt} lanforge target {lf_mgr_ip}
 Results from {hostname}:
 http://{ip}/{report}
 Blog:
 http://{blog}:2368
 NOTE: for now to see stdout and stderr remove /home/lanforge from path.
-""".format(hostname=hostname, ip=ip, report=report_url, email_txt=self.email_txt, lf_mgr_ip=self.lf_mgr_ip,blog=self.blog_host)
+""".format(hostname=hostname, ip=ip, report=report_url, email_txt=self.email_txt, lf_mgr_ip=self.lf_mgr_ip,
+           blog=self.blog_host)
 
         else:
             message_txt = """Results from {hostname}:
 http://{ip}/{report}
 Blog:
 blog: http://{blog}:2368
-""".format(hostname=hostname, ip=ip, report=report_url,blog=self.blog_host)
-
-        if(self.email_title_txt != ""):
-            mail_subject = "{} [{hostname}] {date}".format(self.email_title_txt,hostname=hostname, date=datetime.datetime.now())
+""".format(hostname=hostname, ip=ip, report=report_url, blog=self.blog_host)
+
+        if (self.email_title_txt != ""):
+            mail_subject = "{} [{hostname}] {date}".format(self.email_title_txt, hostname=hostname,
+                                                           date=datetime.datetime.now())
         else:
             mail_subject = "Regression Test [{hostname}] {date}".format(hostname=hostname, date=datetime.datetime.now())
         try:
@@ -227,18 +224,18 @@
                 command = "echo \"{message}\" | mail -s \"{subject}\" {address}".format(
                     message=msg,
                     subject=mail_subject,
-                    ip=ip, #self.host_ip_test,
+                    ip=ip,  # self.host_ip_test,
                     address=self.email_list_test)
 
             print("running:[{}]".format(command))
-            process = subprocess.Popen(command, shell=True, stdout=subprocess.PIPE, stderr=subprocess.PIPE, universal_newlines=True)
-            # have email on separate timeout        
+            process = subprocess.Popen(command, shell=True, stdout=subprocess.PIPE, stderr=subprocess.PIPE,
+                                       universal_newlines=True)
+            # have email on separate timeout
             process.wait(timeout=int(self.test_timeout))
         except subprocess.TimeoutExpired:
             print("send email timed out")
             process.terminate()
->>>>>>> 0ef021e1
-    
+
     def get_csv_results(self):
         return self.csv_file.name
 
@@ -246,7 +243,7 @@
         print("self.csv_results")
         self.csv_results_file = open(self.csv_results, "w")
         self.csv_results_writer = csv.writer(self.csv_results_file, delimiter=",")
-        self.csv_results_column_headers = ['Test','Command','Result','STDOUT','STDERR'] 
+        self.csv_results_column_headers = ['Test', 'Command', 'Result', 'STDOUT', 'STDERR']
         self.csv_results_writer.writerow(self.csv_results_column_headers)
         self.csv_results_file.flush()
 
@@ -277,13 +274,6 @@
                 <br>
                 """
 
-<<<<<<< HEAD
-    # Functions in this section are/can be overridden by descendants
-    # This code reads the lf_check_config.ini file to populate the test variables
-    def read_config_contents(self):
-        self.logger.info("read_config_contents {}".format(CONFIG_FILE))
-=======
-
     def read_config(self):
         if self.use_json:
             self.read_config_json()
@@ -293,10 +283,10 @@
     # there is probably a more efficient way to do this in python
     # Keeping it obvious for now, may be refactored later
     def read_config_json(self):
-        #self.logger.info("read_config_json_contents {}".format(self.json_data))
+        # self.logger.info("read_config_json_contents {}".format(self.json_data))
         if "test_parameters" in self.json_data:
             self.logger.info("json: read test_parameters")
-            #self.logger.info("test_parameters {}".format(self.json_data["test_parameters"]))
+            # self.logger.info("test_parameters {}".format(self.json_data["test_parameters"]))
             self.read_test_parameters()
         else:
             self.logger.info("EXITING test_parameters not in json {}".format(self.json_data))
@@ -304,7 +294,7 @@
 
         if "test_network" in self.json_data:
             self.logger.info("json: read test_network")
-            #self.logger.info("test_network {}".format(self.json_data["test_network"]))
+            # self.logger.info("test_network {}".format(self.json_data["test_network"]))
             self.read_test_network()
         else:
             self.logger.info("EXITING test_network not in json {}".format(self.json_data))
@@ -312,28 +302,28 @@
 
         if "test_database" in self.json_data:
             self.logger.info("json: read test_database")
-            #self.logger.info("test_database {}".format(self.json_data["test_database"]))
+            # self.logger.info("test_database {}".format(self.json_data["test_database"]))
             self.read_test_database()
         else:
             self.logger.info("NOTE: test_database not found in json")
-        
+
         if "test_dashboard" in self.json_data:
             self.logger.info("json: read test_dashboard")
-            #self.logger.info("test_dashboard {}".format(self.json_data["test_dashboard"]))
+            # self.logger.info("test_dashboard {}".format(self.json_data["test_dashboard"]))
             self.read_test_dashboard()
         else:
             self.logger.info("NOTE: test_dashboard not found in json")
 
         if "test_blog" in self.json_data:
             self.logger.info("json: read test_blog")
-            #self.logger.info("test_blog {}".format(self.json_data["test_blog"]))
+            # self.logger.info("test_blog {}".format(self.json_data["test_blog"]))
             self.read_test_blog()
         else:
             self.logger.info("NOTE: test_blog not found in json")
 
         if "test_generic" in self.json_data:
             self.logger.info("json: read test_generic")
-            #self.logger.info("test_generic {}".format(self.json_data["test_generic"]))
+            # self.logger.info("test_generic {}".format(self.json_data["test_generic"]))
             self.read_test_generic()
         else:
             self.logger.info("EXITING test_generic not in json {}".format(self.json_data))
@@ -341,7 +331,7 @@
 
         if "radio_dict" in self.json_data:
             self.logger.info("json: read radio_dict")
-            #self.logger.info("radio_dict {}".format(self.json_data["radio_dict"]))
+            # self.logger.info("radio_dict {}".format(self.json_data["radio_dict"]))
             self.radio_dict = self.json_data["radio_dict"]
             self.logger.info("self.radio_dict {}".format(self.radio_dict))
         else:
@@ -350,12 +340,14 @@
 
         if "test_suites" in self.json_data:
             self.logger.info("json: read test_suites looking for: {}".format(self.test_suite))
-            #self.logger.info("test_suites {}".format(self.json_data["test_suites"]))
+            # self.logger.info("test_suites {}".format(self.json_data["test_suites"]))
             if self.test_suite in self.json_data["test_suites"]:
                 self.test_dict = self.json_data["test_suites"][self.test_suite]
-                #self.logger.info("self.test_dict {}".format(self.test_dict))
+                # self.logger.info("self.test_dict {}".format(self.test_dict))
             else:
-                self.logger.info("EXITING test_suite {} Not Present in json test_suites: {}".format(self.test_suite, self.json_data["test_suites"]))
+                self.logger.info("EXITING test_suite {} Not Present in json test_suites: {}".format(self.test_suite,
+                                                                                                    self.json_data[
+                                                                                                        "test_suites"]))
                 exit(1)
         else:
             self.logger.info("EXITING test_suites not in json {}".format(self.json_data))
@@ -585,13 +577,13 @@
     # functions in this section are/can be overridden by descendants
     # this code reads the lf_check_config.ini file to populate the test variables
     def read_config_ini(self):
-        #self.logger.info("read_config_ini_contents {}".format(self.config_ini))
->>>>>>> 0ef021e1
+        # self.logger.info("read_config_ini_contents {}".format(self.config_ini))
         config_file = configparser.ConfigParser()
         success = True
-        success = config_file.read(CONFIG_FILE)
-        self.logger.info("logger worked")
-
+        success = config_file.read(self.config_ini)
+        self.logger.info("config_file.read result {}".format(success))
+
+        # LF_MGR parameters not used yet
         if 'LF_MGR' in config_file.sections():
             section = config_file['LF_MGR']
             self.lf_mgr = section['LF_MGR_IP']
@@ -599,8 +591,6 @@
             self.logger.info("lf_mgr {}".format(self.lf_mgr))
             self.logger.info("lf_mgr_port {}".format(self.lf_mgr_port))
 
-<<<<<<< HEAD
-=======
         if 'TEST_PARAMETERS' in config_file.sections():
             section = config_file['TEST_PARAMETERS']
             self.test_timeout = section['TEST_TIMEOUT']
@@ -614,7 +604,6 @@
             self.host_ip_test = section['HOST_IP_TEST']
             self.logger.info("self.email_list_test:{}".format(self.email_list_test))
 
->>>>>>> 0ef021e1
         if 'TEST_NETWORK' in config_file.sections():
             section = config_file['TEST_NETWORK']
             self.http_test_ip = section['HTTP_TEST_IP']
@@ -641,202 +630,201 @@
             self.upstream_port = section['UPSTREAM_PORT']
             self.logger.info("upstream_port {}".format(self.upstream_port))
 
-        if 'TEST_PARAMETERS' in config_file.sections():
-            section = config_file['TEST_PARAMETERS']
-            self.test_timeout = section['TEST_TIMEOUT']
-            self.use_blank_db = section['LOAD_BLANK_DB']
-            self.use_factory_default_db = section['LOAD_FACTORY_DEFAULT_DB']
-            self.use_custom_db = section['LOAD_CUSTOM_DB']
-            self.custom_db = section['CUSTOM_DB']
-            self.production_run = section['PRODUCTION_RUN']
-            self.email_list_production = section['EMAIL_LIST_PRODUCTION']
-            self.host_ip_production = section['HOST_IP_PRODUCTION']
-            self.email_list_test = section['EMAIL_LIST_TEST']
-            self.host_ip_test = section['HOST_IP_TEST']
-
         if 'RADIO_DICTIONARY' in config_file.sections():
             section = config_file['RADIO_DICTIONARY']
             self.radio_dict = json.loads(section.get('RADIO_DICT', self.radio_dict))
             self.logger.info("self.radio_dict {}".format(self.radio_dict))
 
-        if 'TEST_DICTIONARY' in config_file.sections():
-            section = config_file['TEST_DICTIONARY']
-            # for json replace the \n and \r they are invalid json characters, allows for multiple line args 
-            self.test_dict = json.loads(section.get('TEST_DICT', self.test_dict).replace('\n',' ').replace('\r',' '))
-            #self.logger.info("test_dict {}".format(self.test_dict))
+        if self.test_suite in config_file.sections():
+            section = config_file[self.test_suite]
+            # for json replace the \n and \r they are invalid json characters, allows for multiple line args
+            try:
+                self.test_dict = json.loads(
+                    section.get('TEST_DICT', self.test_dict).replace('\n', ' ').replace('\r', ' '))
+                self.logger.info("{}:  {}".format(self.test_suite, self.test_dict))
+            except:
+                self.logger.info(
+                    "Excpetion loading {}, is there comma after the last entry?  Check syntax".format(self.test_suite))
+        else:
+            self.logger.info("EXITING... NOT FOUND Test Suite with name : {}".format(self.test_suite))
+            exit(1)
 
     def load_factory_default_db(self):
-        #self.logger.info("file_wd {}".format(self.scripts_wd))
+        # self.logger.info("file_wd {}".format(self.scripts_wd))
         try:
             os.chdir(self.scripts_wd)
-            #self.logger.info("Current Working Directory {}".format(os.getcwd()))
+            # self.logger.info("Current Working Directory {}".format(os.getcwd()))
         except:
             self.logger.info("failed to change to {}".format(self.scripts_wd))
 
         # no spaces after FACTORY_DFLT
         command = "./{} {}".format("scenario.py", "--load FACTORY_DFLT")
-        process = subprocess.Popen((command).split(' '), shell=False, stdout=subprocess.PIPE, stderr=subprocess.PIPE, universal_newlines=True)
+        process = subprocess.Popen((command).split(' '), shell=False, stdout=subprocess.PIPE, stderr=subprocess.PIPE,
+                                   universal_newlines=True)
         # wait for the process to terminate
         out, err = process.communicate()
         errcode = process.returncode
 
-    # Not currently used
+    # not currently used
     def load_blank_db(self):
-        #self.logger.info("file_wd {}".format(self.scripts_wd))
         try:
             os.chdir(self.scripts_wd)
-            #self.logger.info("Current Working Directory {}".format(os.getcwd()))
         except:
             self.logger.info("failed to change to {}".format(self.scripts_wd))
 
         # no spaces after FACTORY_DFLT
         command = "./{} {}".format("scenario.py", "--load BLANK")
-        process = subprocess.Popen((command).split(' '), shell=False, stdout=subprocess.PIPE, stderr=subprocess.PIPE, universal_newlines=True)
-
-    def load_custom_db(self,custom_db):
-        #self.logger.info("file_wd {}".format(self.scripts_wd))
+        process = subprocess.Popen((command).split(' '), shell=False, stdout=subprocess.PIPE, stderr=subprocess.PIPE,
+                                   universal_newlines=True)
+
+    def load_custom_db(self, custom_db):
         try:
             os.chdir(self.scripts_wd)
-            #self.logger.info("Current Working Directory {}".format(os.getcwd()))
         except:
             self.logger.info("failed to change to {}".format(self.scripts_wd))
 
         # no spaces after FACTORY_DFLT
         command = "./{} {}".format("scenario.py", "--load {}".format(custom_db))
-        process = subprocess.Popen((command).split(' '), shell=False, stdout=subprocess.PIPE, stderr=subprocess.PIPE, universal_newlines=True)
+        process = subprocess.Popen((command).split(' '), shell=False, stdout=subprocess.PIPE, stderr=subprocess.PIPE,
+                                   universal_newlines=True)
         # wait for the process to terminate
         out, err = process.communicate()
         errcode = process.returncode
 
     def run_script_test(self):
-        self.start_html_results() 
+        self.start_html_results()
         self.start_csv_results()
 
         for test in self.test_dict:
             if self.test_dict[test]['enabled'] == "FALSE":
                 self.logger.info("test: {}  skipped".format(test))
-            # load the default database 
+            # load the default database
             elif self.test_dict[test]['enabled'] == "TRUE":
-<<<<<<< HEAD
-                # Make the command replace ment a separate method call.
-=======
-                # if args key has a value of an empty scring then need to manipulate the args_list to args 
+                # if args key has a value of an empty scring then need to manipulate the args_list to args
                 # list does not have replace only stings do to args_list will be joined and  converted to a string and placed
                 # in args.  Then the replace below will work.
                 if self.test_dict[test]['args'] == "":
-                    self.test_dict[test]['args'] = self.test_dict[test]['args'].replace(self.test_dict[test]['args'],''.join(self.test_dict[test]['args_list']))
+                    self.test_dict[test]['args'] = self.test_dict[test]['args'].replace(self.test_dict[test]['args'],
+                                                                                        ''.join(self.test_dict[test][
+                                                                                                    'args_list']))
                 # Configure Tests
->>>>>>> 0ef021e1
                 # loop through radios
                 for radio in self.radio_dict:
-                    # Replace RADIO, SSID, PASSWD, SECURITY with actual config values (e.g. RADIO_0_CFG to values)
+                    # replace RADIO, SSID, PASSWD, SECURITY with actual config values (e.g. RADIO_0_CFG to values)
                     # not "KEY" is just a word to refer to the RADIO define (e.g. RADIO_0_CFG) to get the vlaues
                     # --num_stations needs to be int not string (no double quotes)
                     if self.radio_dict[radio]["KEY"] in self.test_dict[test]['args']:
-                        self.test_dict[test]['args'] = self.test_dict[test]['args'].replace(self.radio_dict[radio]["KEY"],'--radio {} --ssid {} --passwd {} --security {} --num_stations {}'
-                        .format(self.radio_dict[radio]['RADIO'],self.radio_dict[radio]['SSID'],self.radio_dict[radio]['PASSWD'],self.radio_dict[radio]['SECURITY'],self.radio_dict[radio]['STATIONS']))
+                        self.test_dict[test]['args'] = self.test_dict[test]['args'].replace(
+                            self.radio_dict[radio]["KEY"],
+                            '--radio {} --ssid {} --passwd {} --security {} --num_stations {}'
+                            .format(self.radio_dict[radio]['RADIO'], self.radio_dict[radio]['SSID'],
+                                    self.radio_dict[radio]['PASSWD'], self.radio_dict[radio]['SECURITY'],
+                                    self.radio_dict[radio]['STATIONS']))
 
                 if 'HTTP_TEST_IP' in self.test_dict[test]['args']:
-                    self.test_dict[test]['args'] = self.test_dict[test]['args'].replace('HTTP_TEST_IP',self.http_test_ip)
+                    self.test_dict[test]['args'] = self.test_dict[test]['args'].replace('HTTP_TEST_IP',
+                                                                                        self.http_test_ip)
                 if 'FTP_TEST_IP' in self.test_dict[test]['args']:
-                    self.test_dict[test]['args'] = self.test_dict[test]['args'].replace('FTP_TEST_IP',self.ftp_test_ip)
+                    self.test_dict[test]['args'] = self.test_dict[test]['args'].replace('FTP_TEST_IP', self.ftp_test_ip)
                 if 'TEST_IP' in self.test_dict[test]['args']:
-                    self.test_dict[test]['args'] = self.test_dict[test]['args'].replace('TEST_IP',self.test_ip)
+                    self.test_dict[test]['args'] = self.test_dict[test]['args'].replace('TEST_IP', self.test_ip)
 
                 if 'LF_MGR_IP' in self.test_dict[test]['args']:
-                    self.test_dict[test]['args'] = self.test_dict[test]['args'].replace('LF_MGR_IP',self.lf_mgr_ip)
+                    self.test_dict[test]['args'] = self.test_dict[test]['args'].replace('LF_MGR_IP', self.lf_mgr_ip)
                 if 'LF_MGR_PORT' in self.test_dict[test]['args']:
-                    self.test_dict[test]['args'] = self.test_dict[test]['args'].replace('LF_MGR_PORT',self.lf_mgr_port)
+                    self.test_dict[test]['args'] = self.test_dict[test]['args'].replace('LF_MGR_PORT', self.lf_mgr_port)
                 if 'DUT_NAME' in self.test_dict[test]['args']:
-                    self.test_dict[test]['args'] = self.test_dict[test]['args'].replace('DUT_NAME',self.dut_name)
+                    self.test_dict[test]['args'] = self.test_dict[test]['args'].replace('DUT_NAME', self.dut_name)
 
                 if 'RADIO_USED' in self.test_dict[test]['args']:
-                    self.test_dict[test]['args'] = self.test_dict[test]['args'].replace('RADIO_USED',self.radio_lf)
+                    self.test_dict[test]['args'] = self.test_dict[test]['args'].replace('RADIO_USED', self.radio_lf)
                 if 'SSID_USED' in self.test_dict[test]['args']:
-                    self.test_dict[test]['args'] = self.test_dict[test]['args'].replace('SSID_USED',self.ssid)
+                    self.test_dict[test]['args'] = self.test_dict[test]['args'].replace('SSID_USED', self.ssid)
                 if 'SSID_PW_USED' in self.test_dict[test]['args']:
-                    self.test_dict[test]['args'] = self.test_dict[test]['args'].replace('SSID_PW_USED',self.ssid_pw)
+                    self.test_dict[test]['args'] = self.test_dict[test]['args'].replace('SSID_PW_USED', self.ssid_pw)
                 if 'SECURITY_USED' in self.test_dict[test]['args']:
-                    self.test_dict[test]['args'] = self.test_dict[test]['args'].replace('SECURITY_USED',self.security)
+                    self.test_dict[test]['args'] = self.test_dict[test]['args'].replace('SECURITY_USED', self.security)
                 if 'NUM_STA' in self.test_dict[test]['args']:
-                    self.test_dict[test]['args'] = self.test_dict[test]['args'].replace('NUM_STA',self.num_sta)
+                    self.test_dict[test]['args'] = self.test_dict[test]['args'].replace('NUM_STA', self.num_sta)
                 if 'COL_NAMES' in self.test_dict[test]['args']:
-                    self.test_dict[test]['args'] = self.test_dict[test]['args'].replace('COL_NAMES',self.col_names)
+                    self.test_dict[test]['args'] = self.test_dict[test]['args'].replace('COL_NAMES', self.col_names)
                 if 'UPSTREAM_PORT' in self.test_dict[test]['args']:
-<<<<<<< HEAD
-                    self.test_dict[test]['args'] = self.test_dict[test]['args'].replace('UPSTREAM_PORT',self.col_names)
-                if self.use_factory_default_db == "TRUE":
-                    self.load_factory_default_db()
-                    sleep(3)
-                    self.logger.info("FACTORY_DFLT loaded between tests with scenario.py --load FACTORY_DFLT")
-                if self.use_blank_db == "TRUE":
-                    self.load_blank_db()
-                    sleep(1)
-                    self.logger.info("BLANK loaded between tests with scenario.py --load BLANK")
-                if self.use_custom_db == "TRUE":
-                    try:
-                        self.load_custom_db(self.custom_db)
-=======
-                    self.test_dict[test]['args'] = self.test_dict[test]['args'].replace('UPSTREAM_PORT',self.upstream_port)
-
-                # lf_dataplane_test.py and lf_wifi_capacity_test.py use a parameter --local_path for the location 
+                    self.test_dict[test]['args'] = self.test_dict[test]['args'].replace('UPSTREAM_PORT',
+                                                                                        self.upstream_port)
+
+                # lf_dataplane_test.py and lf_wifi_capacity_test.py use a parameter --local_path for the location
                 # of the reports when the reports are pulled.
                 if 'REPORT_PATH' in self.test_dict[test]['args']:
-                    self.test_dict[test]['args'] = self.test_dict[test]['args'].replace('REPORT_PATH',self.report_path)
+                    self.test_dict[test]['args'] = self.test_dict[test]['args'].replace('REPORT_PATH', self.report_path)
 
                 # The TEST_BED is the database tag
                 if 'TEST_BED' in self.test_dict[test]['args']:
-                    self.test_dict[test]['args'] = self.test_dict[test]['args'].replace('TEST_BED',self.database_tag)
+                    self.test_dict[test]['args'] = self.test_dict[test]['args'].replace('TEST_BED', self.database_tag)
 
                 # database configuration
                 if 'DATABASE_HOST' in self.test_dict[test]['args']:
-                    self.test_dict[test]['args'] = self.test_dict[test]['args'].replace('DATABASE_HOST',self.database_host)
+                    self.test_dict[test]['args'] = self.test_dict[test]['args'].replace('DATABASE_HOST',
+                                                                                        self.database_host)
                 if 'DATABASE_PORT' in self.test_dict[test]['args']:
-                    self.test_dict[test]['args'] = self.test_dict[test]['args'].replace('DATABASE_PORT',self.database_port)
+                    self.test_dict[test]['args'] = self.test_dict[test]['args'].replace('DATABASE_PORT',
+                                                                                        self.database_port)
                 if 'DATABASE_TOKEN' in self.test_dict[test]['args']:
-                    self.test_dict[test]['args'] = self.test_dict[test]['args'].replace('DATABASE_TOKEN',self.database_token)
+                    self.test_dict[test]['args'] = self.test_dict[test]['args'].replace('DATABASE_TOKEN',
+                                                                                        self.database_token)
                 if 'DATABASE_ORG' in self.test_dict[test]['args']:
-                    self.test_dict[test]['args'] = self.test_dict[test]['args'].replace('DATABASE_ORG',self.database_org)
+                    self.test_dict[test]['args'] = self.test_dict[test]['args'].replace('DATABASE_ORG',
+                                                                                        self.database_org)
                 if 'DATABASE_BUCKET' in self.test_dict[test]['args']:
-                    self.test_dict[test]['args'] = self.test_dict[test]['args'].replace('DATABASE_BUCKET',self.database_bucket)
+                    self.test_dict[test]['args'] = self.test_dict[test]['args'].replace('DATABASE_BUCKET',
+                                                                                        self.database_bucket)
                 if 'DATABASE_TAG' in self.test_dict[test]['args']:
-                    self.test_dict[test]['args'] = self.test_dict[test]['args'].replace('DATABASE_TAG',self.database_tag)
+                    self.test_dict[test]['args'] = self.test_dict[test]['args'].replace('DATABASE_TAG',
+                                                                                        self.database_tag)
                 if 'DUT_SET_NAME' in self.test_dict[test]['args']:
-                    self.test_dict[test]['args'] = self.test_dict[test]['args'].replace('DUT_SET_NAME',self.dut_set_name)
+                    self.test_dict[test]['args'] = self.test_dict[test]['args'].replace('DUT_SET_NAME',
+                                                                                        self.dut_set_name)
 
                 if 'TEST_RIG' in self.test_dict[test]['args']:
-                    self.test_dict[test]['args'] = self.test_dict[test]['args'].replace('TEST_RIG',self.test_rig)
+                    self.test_dict[test]['args'] = self.test_dict[test]['args'].replace('TEST_RIG', self.test_rig)
 
                 # dashboard configuration
                 if 'DASHBOARD_HOST' in self.test_dict[test]['args']:
-                    self.test_dict[test]['args'] = self.test_dict[test]['args'].replace('DASHBOARD_HOST',self.dashboard_host)
+                    self.test_dict[test]['args'] = self.test_dict[test]['args'].replace('DASHBOARD_HOST',
+                                                                                        self.dashboard_host)
                 if 'DASHBOARD_TOKEN' in self.test_dict[test]['args']:
-                    self.test_dict[test]['args'] = self.test_dict[test]['args'].replace('DASHBOARD_TOKEN',self.dashboard_token)
+                    self.test_dict[test]['args'] = self.test_dict[test]['args'].replace('DASHBOARD_TOKEN',
+                                                                                        self.dashboard_token)
 
                 # blog configuration
                 if 'BLOG_HOST' in self.test_dict[test]['args']:
-                    self.test_dict[test]['args'] = self.test_dict[test]['args'].replace('BLOG_HOST',self.blog_host)
+                    self.test_dict[test]['args'] = self.test_dict[test]['args'].replace('BLOG_HOST', self.blog_host)
                 if 'BLOG_TOKEN' in self.test_dict[test]['args']:
-                    self.test_dict[test]['args'] = self.test_dict[test]['args'].replace('BLOG_TOKEN',self.blog_token)
+                    self.test_dict[test]['args'] = self.test_dict[test]['args'].replace('BLOG_TOKEN', self.blog_token)
                 if 'BLOG_AUTHORS' in self.test_dict[test]['args']:
-                    self.test_dict[test]['args'] = self.test_dict[test]['args'].replace('BLOG_AUTHORS',self.blog_authors)
+                    self.test_dict[test]['args'] = self.test_dict[test]['args'].replace('BLOG_AUTHORS',
+                                                                                        self.blog_authors)
                 if 'BLOG_CUSTOMER' in self.test_dict[test]['args']:
-                    self.test_dict[test]['args'] = self.test_dict[test]['args'].replace('BLOG_CUSTOMER',self.blog_customer)
+                    self.test_dict[test]['args'] = self.test_dict[test]['args'].replace('BLOG_CUSTOMER',
+                                                                                        self.blog_customer)
                 if 'BLOG_USER_PUSH' in self.test_dict[test]['args']:
-                    self.test_dict[test]['args'] = self.test_dict[test]['args'].replace('BLOG_USER_PUSH',self.blog_user_push)
+                    self.test_dict[test]['args'] = self.test_dict[test]['args'].replace('BLOG_USER_PUSH',
+                                                                                        self.blog_user_push)
                 if 'BLOG_PASSWORD_PUSH' in self.test_dict[test]['args']:
-                    self.test_dict[test]['args'] = self.test_dict[test]['args'].replace('BLOG_PASSWORD_PUSH',self.blog_password_push)
+                    self.test_dict[test]['args'] = self.test_dict[test]['args'].replace('BLOG_PASSWORD_PUSH',
+                                                                                        self.blog_password_push)
                 if 'BLOG_FLAG' in self.test_dict[test]['args']:
-                    self.test_dict[test]['args'] = self.test_dict[test]['args'].replace('BLOG_FLAG',self.blog_flag)
+                    self.test_dict[test]['args'] = self.test_dict[test]['args'].replace('BLOG_FLAG', self.blog_flag)
 
                 if 'load_db' in self.test_dict[test]:
                     self.logger.info("load_db : {}".format(self.test_dict[test]['load_db']))
-                    if str(self.test_dict[test]['load_db']).lower() != "none" and str(self.test_dict[test]['load_db']).lower() != "skip":
+                    if str(self.test_dict[test]['load_db']).lower() != "none" and str(
+                            self.test_dict[test]['load_db']).lower() != "skip":
                         try:
                             self.load_custom_db(self.test_dict[test]['load_db'])
                         except:
-                            self.logger.info("custom database failed to load check existance and location: {}".format(self.test_dict[test]['load_db']))
-                else:    
+                            self.logger.info("custom database failed to load check existance and location: {}".format(
+                                self.test_dict[test]['load_db']))
+                else:
                     self.logger.info("no load_db present in dictionary, load db normally")
                     if self.use_factory_default_db == "TRUE":
                         self.load_factory_default_db()
@@ -844,19 +832,24 @@
                         self.logger.info("FACTORY_DFLT loaded between tests with scenario.py --load FACTORY_DFLT")
                     if self.use_blank_db == "TRUE":
                         self.load_blank_db()
->>>>>>> 0ef021e1
                         sleep(1)
-                        self.logger.info("{} loaded between tests with scenario.py --load {}".format(self.custom_db,self.custom_db))
-                    except:
-                        self.logger.info("custom database failed to load check existance and location")
-                else:
-                    self.logger.info("no db loaded between tests: {}".format(self.use_custom_db))
-
-                sleep(1) # the sleep is to allow for the database to stablize
-
+                        self.logger.info("BLANK loaded between tests with scenario.py --load BLANK")
+                    if self.use_custom_db == "TRUE":
+                        try:
+                            self.load_custom_db(self.custom_db)
+                            sleep(1)
+                            self.logger.info("{} loaded between tests with scenario.py --load {}".format(self.custom_db,
+                                                                                                         self.custom_db))
+                        except:
+                            self.logger.info("custom database failed to load check existance and location: {}".format(
+                                self.custom_db))
+                    else:
+                        self.logger.info("no db loaded between tests: {}".format(self.use_custom_db))
+
+                sleep(1)  # DO NOT REMOVE the sleep is to allow for the database to stablize
                 try:
                     os.chdir(self.scripts_wd)
-                    #self.logger.info("Current Working Directory {}".format(os.getcwd()))
+                    # self.logger.info("Current Working Directory {}".format(os.getcwd()))
                 except:
                     self.logger.info("failed to change to {}".format(self.scripts_wd))
                 cmd_args = "{}".format(self.test_dict[test]['args'])
@@ -867,53 +860,41 @@
                 if self.outfile is not None:
                     stdout_log_txt = self.outfile
                     stdout_log_txt = stdout_log_txt + "-{}-stdout.txt".format(test)
-                    #self.logger.info("stdout_log_txt: {}".format(stdout_log_txt))
+                    # self.logger.info("stdout_log_txt: {}".format(stdout_log_txt))
                     stdout_log = open(stdout_log_txt, 'a')
                     stderr_log_txt = self.outfile
-                    stderr_log_txt = stderr_log_txt + "-{}-stderr.txt".format(test)                    
-                    #self.logger.info("stderr_log_txt: {}".format(stderr_log_txt))
+                    stderr_log_txt = stderr_log_txt + "-{}-stderr.txt".format(test)
+                    # self.logger.info("stderr_log_txt: {}".format(stderr_log_txt))
                     stderr_log = open(stderr_log_txt, 'a')
 
-<<<<<<< HEAD
-
-                print("running {}".format(command))
-                process = subprocess.Popen((command).split(' '), shell=False, stdout=stdout_log, stderr=stderr_log, universal_newlines=True)
-                
-                try:
-                    #out, err = process.communicate()
-                    process.wait(timeout=int(self.test_timeout))
-                except subprocess.TimeoutExpired:
-                    process.terminate()
-                    self.test_result = "TIMEOUT"
-=======
-                # need to take into account --raw_line parameters thus need to use shlex.split 
+                # need to take into account --raw_line parameters thus need to use shlex.split
                 # need to preserve command to have correct command syntax in command output
                 command_to_run = command
                 command_to_run = shlex.split(command_to_run)
                 print("running {command_to_run}".format(command_to_run=command_to_run))
                 try:
-                    process = subprocess.Popen(command_to_run, shell=False, stdout=stdout_log, stderr=stderr_log, universal_newlines=True)
+                    process = subprocess.Popen(command_to_run, shell=False, stdout=stdout_log, stderr=stderr_log,
+                                               universal_newlines=True)
                     # if there is a better solution please propose,  the TIMEOUT Result is different then FAIL
                     try:
                         process.wait(timeout=int(self.test_timeout))
                     except subprocess.TimeoutExpired:
                         process.terminate()
                         self.test_result = "TIMEOUT"
->>>>>>> 0ef021e1
-
-                    #if err:
-                    #    self.logger.info("command Test timed out: {}".format(command))
-
-                #self.logger.info(stderr_log_txt)
-                if(self.test_result != "TIMEOUT"):
+
+                except:
+                    print("No such file or directory with command: {}".format(command))
+                    self.logger.info("No such file or directory with command: {}".format(command))
+
+                if (self.test_result != "TIMEOUT"):
                     stderr_log_size = os.path.getsize(stderr_log_txt)
-                    if stderr_log_size > 0 :
-                        self.logger.info("File: {} is not empty: {}".format(stderr_log_txt,str(stderr_log_size)))
+                    if stderr_log_size > 0:
+                        self.logger.info("File: {} is not empty: {}".format(stderr_log_txt, str(stderr_log_size)))
 
                         self.test_result = "Failure"
                         background = self.background_red
                     else:
-                        self.logger.info("File: {} is empty: {}".format(stderr_log_txt,str(stderr_log_size)))
+                        self.logger.info("File: {} is empty: {}".format(stderr_log_txt, str(stderr_log_size)))
                         self.test_result = "Success"
                         background = self.background_green
                 else:
@@ -921,37 +902,40 @@
                     self.test_result = "Time Out"
                     background = self.background_purple
 
-                # Ghost will put data in stderr 
-                if('ghost' in command):
-                    if(self.test_result != "TIMEOUT"):
+                # Ghost will put data in stderr
+                if ('ghost' in command):
+                    if (self.test_result != "TIMEOUT"):
                         self.test_result = "Success"
                         background = self.background_blue
-                
+
                 # stdout_log_link is used for the email reporting to have the corrected path
-                stdout_log_link = str(stdout_log_txt).replace('/home/lanforge','')
-                stderr_log_link = str(stderr_log_txt).replace('/home/lanforge','')
+                stdout_log_link = str(stdout_log_txt).replace('/home/lanforge', '')
+                stderr_log_link = str(stderr_log_txt).replace('/home/lanforge', '')
                 self.html_results += """
                 <tr><td>""" + str(test) + """</td><td class='scriptdetails'>""" + str(command) + """</td>
-                <td style="""+ str(background) + """>""" + str(self.test_result) + """ 
+                <td style=""" + str(background) + """>""" + str(self.test_result) + """ 
                 <td><a href=""" + str(stdout_log_link) + """ target=\"_blank\">STDOUT</a></td>"""
                 if self.test_result == "Failure":
-                    self.html_results += """<td><a href=""" + str(stderr_log_link) + """ target=\"_blank\">STDERR</a></td>"""
+                    self.html_results += """<td><a href=""" + str(
+                        stderr_log_link) + """ target=\"_blank\">STDERR</a></td>"""
                 elif self.test_result == "Time Out":
-                    self.html_results += """<td><a href=""" + str(stderr_log_link) + """ target=\"_blank\">STDERR</a></td>"""
+                    self.html_results += """<td><a href=""" + str(
+                        stderr_log_link) + """ target=\"_blank\">STDERR</a></td>"""
                 else:
                     self.html_results += """<td></td>"""
-                self.html_results += """</tr>""" 
-
-                row = [test,command,self.test_result,stdout_log_txt,stderr_log_txt]
+                self.html_results += """</tr>"""
+
+                row = [test, command, self.test_result, stdout_log_txt, stderr_log_txt]
                 self.csv_results_writer.writerow(row)
                 self.csv_results_file.flush()
-                #self.logger.info("row: {}".format(row))
+                # self.logger.info("row: {}".format(row))
                 self.logger.info("test: {} executed".format(test))
 
             else:
-                self.logger.info("enable value {} invalid for test: {}, test skipped".format(self.test_dict[test]['enabled'],test))
-
-        self.finish_html_results()        
+                self.logger.info(
+                    "enable value {} invalid for test: {}, test skipped".format(self.test_dict[test]['enabled'], test))
+        self.finish_html_results()
+
 
 def main():
     # arguments
@@ -959,7 +943,7 @@
         prog='lf_check.py',
         formatter_class=argparse.RawTextHelpFormatter,
         epilog='''\
-            lf_check.py : for running scripts listed in lf_check_config.ini file
+            lf_check.py : running scripts listed in <config>.ini or <config>.json 
             ''',
         description='''\
 lf_check.py
@@ -967,57 +951,90 @@
 
 Summary :
 ---------
-for running scripts listed in lf_check_config.ini
+running scripts listed in <config>.ini or <config>.json 
+
+Example :  
+./lf_check.py --ini lf_check_test.ini --suite suite_one
+./lf_check.py --use_json --json lf_check_test.json --suite suite_two
+---------
             ''')
 
-<<<<<<< HEAD
-=======
-    parser.add_argument('--ini', help="--ini <config.ini file>  default lf_check_config.ini", default="lf_check_config.ini")
+    parser.add_argument('--ini', help="--ini <config.ini file>  default lf_check_config.ini",
+                        default="lf_check_config.ini")
     parser.add_argument('--json', help="--json <lf_ckeck_config.json file> ", default="lf_check_config.json")
     parser.add_argument('--use_json', help="--use_json ", action='store_true')
-    parser.add_argument('--suite', '--test_suite', help="--suite <suite name>  default TEST_DICTIONARY", default="TEST_DICTIONARY")
-    parser.add_argument('--production', help="--production  stores true, sends email results to production email list", action='store_true')
->>>>>>> 0ef021e1
-    parser.add_argument('--outfile', help="--outfile <Output Generic Name>  used as base name for all files generated", default="")
-    parser.add_argument('--logfile', help="--logfile <logfile Name>  logging for output of lf_check.py script", default="lf_check.log")
-
-    args = parser.parse_args()    
-
-    # output report.
-    report = lf_report(_results_dir_name = "lf_check",_output_html="lf_check.html",_output_pdf="lf-check.pdf")
+    parser.add_argument('--suite', '--test_suite', help="--suite <suite name>  default TEST_DICTIONARY",
+                        default="TEST_DICTIONARY")
+    parser.add_argument('--production', help="--production  stores true, sends email results to production email list",
+                        action='store_true')
+    parser.add_argument('--outfile', help="--outfile <Output Generic Name>  used as base name for all files generated",
+                        default="")
+    parser.add_argument('--logfile', help="--logfile <logfile Name>  logging for output of lf_check.py script",
+                        default="lf_check.log")
+
+    args = parser.parse_args()
+
+    # load test config file information either <config>.json or <config>.ini
+    use_json = False
+    json_data = ""
+    config_ini = ""
+    if args.use_json:
+        use_json = True
+        try:
+            print("args.json {}".format(args.json))
+            with open(args.json, 'r') as json_config:
+                json_data = json.load(json_config)
+        except:
+            print("Error reading {}".format(args.json))
+    else:
+        config_ini = os.getcwd() + '/' + args.ini
+        if os.path.exists(config_ini):
+            print("TEST CONFIG : {}".format(config_ini))
+        else:
+            print("EXITING: NOTFOUND TEST CONFIG : {} ".format(config_ini))
+            exit(1)
+    # select test suite
+    test_suite = args.suite
+
+    if args.production:
+        production = True
+        print("Email to production list")
+    else:
+        production = False
+        print("Email to email list")
+
+    # create report class for reporting
+    report = lf_report(_results_dir_name="lf_check",
+                       _output_html="lf_check.html",
+                       _output_pdf="lf-check.pdf")
 
     current_time = time.strftime("%Y-%m-%d-%H-%M-%S", time.localtime())
-    csv_results = "lf_check{}-{}.csv".format(args.outfile,current_time)
+    csv_results = "lf_check{}-{}.csv".format(args.outfile, current_time)
     csv_results = report.file_add_path(csv_results)
-    outfile = "lf_check-{}-{}".format(args.outfile,current_time)
+    outfile = "lf_check-{}-{}".format(args.outfile, current_time)
     outfile_path = report.file_add_path(outfile)
     report_path = report.get_report_path()
 
     # lf_check() class created
-<<<<<<< HEAD
-    check = lf_check(_csv_results = csv_results,
-                    _outfile = outfile_path)
-=======
-    check = lf_check(_use_json = use_json,
-                    _config_ini = config_ini,
-                    _json_data = json_data,
-                    _test_suite = test_suite,
-                    _production = production,
-                    _csv_results = csv_results,
-                    _outfile = outfile_path,
-                    _report_path = report_path)
->>>>>>> 0ef021e1
-
-    # get the git sha 
+    check = lf_check(_use_json=use_json,
+                     _config_ini=config_ini,
+                     _json_data=json_data,
+                     _test_suite=test_suite,
+                     _production=production,
+                     _csv_results=csv_results,
+                     _outfile=outfile_path,
+                     _report_path=report_path)
+
+    # get git sha
     process = subprocess.Popen(["git", "rev-parse", "HEAD"], stdout=subprocess.PIPE)
     (commit_hash, err) = process.communicate()
     exit_code = process.wait()
-    git_sha = commit_hash.decode('utf-8','ignore')
-
-    # set up logging 
+    git_sha = commit_hash.decode('utf-8', 'ignore')
+
+    # set up logging
     logfile = args.logfile[:-4]
     print("logfile: {}".format(logfile))
-    logfile = "{}-{}.log".format(logfile,current_time)
+    logfile = "{}-{}.log".format(logfile, current_time)
     logfile = report.file_add_path(logfile)
     print("logfile {}".format(logfile))
     formatter = logging.Formatter(FORMAT)
@@ -1026,17 +1043,20 @@
     file_handler = logging.FileHandler(logfile, "w")
     file_handler.setFormatter(formatter)
     logger.addHandler(file_handler)
-    logger.addHandler(logging.StreamHandler(sys.stdout)) # allows to logging to file and stdout
-
+    logger.addHandler(logging.StreamHandler(sys.stdout))  # allows to logging to file and stdout
+
+    # logger setup print out sha
     logger.info("commit_hash: {}".format(commit_hash))
-    logger.info("commit_hash2: {}".format(commit_hash.decode('utf-8','ignore')))
-
-    check.read_config_contents() # CMR need mode to just print out the test config and not run 
+    logger.info("commit_hash2: {}".format(commit_hash.decode('utf-8', 'ignore')))
+
+    # read config and run tests
+    check.read_config()
     check.run_script_test()
 
-    # Generate Ouptput reports
+    # generate output reports
     report.set_title("LF Check: lf_check.py")
     report.build_banner()
+    report.start_content_div()
     report.set_table_title("LF Check Test Results")
     report.build_table_title()
     report.set_text("lanforge-scripts git sha: {}".format(git_sha))
@@ -1052,34 +1072,53 @@
     except:
         print("exception write_pdf_with_timestamp()")
 
+    report_path = os.path.dirname(html_report)
+    parent_report_dir = os.path.dirname(report_path)
+
     # copy results to lastest so someone may see the latest.
-    lf_check_latest_html = os.path.dirname(os.path.dirname(html_report)) + "/lf_check_latest.html"
+    lf_check_latest_html = parent_report_dir + "/lf_check_latest.html"
     # duplicates html_report file up one directory
-    lf_check_html_report = os.path.dirname(os.path.dirname(html_report)) + "/{}.html".format(outfile)
-
-    # 
-    banner_src_png =  os.path.dirname(html_report)+ "/banner.png"
-    banner_dest_png = os.path.dirname(os.path.dirname(html_report))+ "/banner.png"
-    CandelaLogo_src_png = os.path.dirname(html_report) + "/CandelaLogo2-90dpi-200x90-trans.png"
-    CandelaLogo_dest_png = os.path.dirname(os.path.dirname(html_report)) + "/CandelaLogo2-90dpi-200x90-trans.png"
+    lf_check_html_report = parent_report_dir + "/{}.html".format(outfile)
+
+    banner_src_png = report_path + "/banner.png"
+    banner_dest_png = parent_report_dir + "/banner.png"
+    CandelaLogo_src_png = report_path + "/CandelaLogo2-90dpi-200x90-trans.png"
+    CandelaLogo_dest_png = parent_report_dir + "/CandelaLogo2-90dpi-200x90-trans.png"
+    report_src_css = report_path + "/report.css"
+    report_dest_css = parent_report_dir + "/report.css"
+    custom_src_css = report_path + "/custom.css"
+    custom_dest_css = parent_report_dir + "/custom.css"
+    font_src_woff = report_path + "/CenturyGothic.woff"
+    font_dest_woff = parent_report_dir + "/CenturyGothic.woff"
+
+    # pprint.pprint([
+    #    ('banner_src', banner_src_png),
+    #    ('banner_dest', banner_dest_png),
+    #    ('CandelaLogo_src_png', CandelaLogo_src_png),
+    #    ('CandelaLogo_dest_png', CandelaLogo_dest_png),
+    #    ('report_src_css', report_src_css),
+    #    ('custom_src_css', custom_src_css)
+    # ])
 
     # copy one directory above
-<<<<<<< HEAD
-    shutil.copyfile(html_report,lf_check_latest_html)
-    shutil.copyfile(html_report,lf_check_html_report)
-=======
     try:
-        shutil.copyfile(html_report,            lf_check_latest_html)
+        shutil.copyfile(html_report, lf_check_latest_html)
     except:
-        print("check permissions on {lf_check_latest_html}".format(lf_check_latest_html=lf_check_latest_html))        
-    shutil.copyfile(html_report,            lf_check_html_report)
->>>>>>> 0ef021e1
+        print("check permissions on {lf_check_latest_html}".format(lf_check_latest_html=lf_check_latest_html))
+    shutil.copyfile(html_report, lf_check_html_report)
 
     # copy banner and logo
     shutil.copyfile(banner_src_png, banner_dest_png)
-    shutil.copyfile(CandelaLogo_src_png,CandelaLogo_dest_png)
-    print("lf_check_latest.html: {}".format(lf_check_latest_html))
-    print("lf_check_html_report: {}".format(lf_check_html_report))
+    shutil.copyfile(CandelaLogo_src_png, CandelaLogo_dest_png)
+    shutil.copyfile(report_src_css, report_dest_css)
+    shutil.copyfile(custom_src_css, custom_dest_css)
+    shutil.copyfile(font_src_woff, font_dest_woff)
+
+    # print out locations of results
+    print("lf_check_latest.html: " + lf_check_latest_html)
+    print("lf_check_html_report: " + lf_check_html_report)
+
+    check.send_results_email(report_file=lf_check_html_report)
 
 
 if __name__ == '__main__':
