--- conflicted
+++ resolved
@@ -34,14 +34,9 @@
 import importlib
 import argparse
 import time
-<<<<<<< HEAD
 import logging
 
 logger = logging.getLogger(__name__)
-=======
-import allure
-from tabulate import tabulate
->>>>>>> 7f6caf35
 
 if sys.version_info[0] != 3:
     logger.critical("This script requires Python 3")
@@ -90,8 +85,6 @@
 
     def build(self):
         station_list = []
-        data_table = ""
-        dict_table = {}
         for idex, input in enumerate(self.input):
             # print(input)
             if "." in input['upstream']:
@@ -104,7 +97,6 @@
                                                       end_id_=input['num_station'] - 1, padding_number_=100,
                                                       radio=self.radio)
                 # implementation for non vlan pending ****
-<<<<<<< HEAD
             logger.info("creating stations: %s" % (station_list))
             self.station_profile.use_security(self.security, self.ssid, self.passwd)
             self.station_profile.set_command_flag("add_sta", "create_admin_down", 1)
@@ -116,53 +108,13 @@
                 self._fail("Station creation failed.")
                 return False
 
-=======
-            print("creating stations")
-            self.station_profile.use_security(self.security, self.ssid, str(input['password']))
-            self.station_profile.set_command_flag("add_sta", "create_admin_down", 1)
-            self.station_profile.set_command_param("set_port", "report_timer", 1500)
-            self.station_profile.set_command_flag("set_port", "rpt_timer", 1)
-            self.station_profile.create(radio=input['radio'], sta_names_=station_list, debug=self.debug)
-            self.wait_until_ports_appear(sta_list=station_list)
-            for sta_name in station_list:
-                if '1.1.' in sta_name:
-                    sta_name = sta_name.strip('1.1.')
-                try:
-                    cli_base = LFCliBase(_lfjson_host=self.lfclient_host, _lfjson_port=self.lfclient_port)
-                    resp = cli_base.json_get(_req_url=f'port/1/1/{sta_name}')
-                    dict_data = resp['interface']
-                    dict_table[""] = list(dict_data.keys())
-                    dict_table["Before"] = list(dict_data.values())
-                except Exception as e:
-                    print(e)
->>>>>>> 7f6caf35
             self.station_profile.admin_up()
             if self.wait_for_ip(station_list, timeout_sec=120):
                 self._pass("All stations got IPs")
             else:
-<<<<<<< HEAD
                 self._fail("Stations failed to get IPs")
 
             logger.info("create udp endp")
-=======
-                print("Stations failed to get IPs")
-            for sta_name2 in station_list:
-                if '1.1.' in sta_name2:
-                    sta_name2 = sta_name2.strip('1.1.')
-                try:
-                    cli_base = LFCliBase(_lfjson_host=self.lfclient_host, _lfjson_port=self.lfclient_port)
-                    resp = cli_base.json_get(_req_url=f'port/1/1/{sta_name2}')
-                    dict_data = resp['interface']
-                    dict_table["After"] = list(dict_data.values())
-                    try:
-                        data_table = tabulate(dict_table, headers='keys', tablefmt='fancy_grid')
-                    except Exception as e:
-                        print(e)
-                    allure.attach(name=f'{sta_name2} info', body=data_table)
-                except Exception as e:
-                    print(e)
-            print("create udp endp")
->>>>>>> 7f6caf35
             self.cx_profile_udp = self.new_l3_cx_profile()
             self.cx_profile_udp.side_a_min_bps = 128000
             self.cx_profile_udp.side_b_min_bps = 128000
