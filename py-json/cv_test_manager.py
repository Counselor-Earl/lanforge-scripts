--- conflicted
+++ resolved
@@ -137,27 +137,6 @@
         cmd = "cv click '%s' Cancel" % instance
         self.run_cv_cmd(cmd)
 
-<<<<<<< HEAD
-    # Send chamber view commands to the LANforge GUI
-    def run_cv_cmd(self, command):
-        response_json = []
-        req_url = "/gui-json/cmd"
-        data = {
-            "cmd": command
-        }
-        debug_par = ""
-        rsp = self.json_post("/gui-json/cmd%s" % debug_par, data, debug_=False, response_json_list_=response_json)
-        try:
-            if response_json[0]["LAST"]["warnings"].startswith("Unknown"):
-                print("Unknown command?\n");
-                pprint(response_json)
-        except:
-            # Ignore un-handled structs at this point, let calling code deal with it.
-            pass
-        return response_json
-
-=======
->>>>>>> a00b4e64
     # For auto save report
     def auto_save_report(self, instance):
         cmd = "cv click %s 'Auto Save Report'" % instance
@@ -167,16 +146,6 @@
     def get_report_location(self, instance):
         cmd = "cv get %s 'Report Location:'" % instance
         location = self.run_cv_cmd(cmd)
-        var = 1
-        while var != 0:
-            try:
-                data = json.dumps(location[0]["LAST"]["response"])
-                var = 0
-            except Exception as e:
-                var += 1
-            time.sleep(2)
-            if var > 5:
-                break
         return location
 
     # To get if test is running or not
@@ -228,11 +197,7 @@
         tries = 0
         while True:
             if not self.get_cv_is_built():
-<<<<<<< HEAD
-                print("Waiting %i/60 for Chamber-View to be built." % (tries))
-=======
                 print("Waiting %i/60 for Chamber-View to be built." % tries)
->>>>>>> a00b4e64
                 tries += 1
                 if tries > 60:
                     break
@@ -334,11 +299,7 @@
             if response[0]["LAST"]["response"] == "OK":
                 break
             else:
-<<<<<<< HEAD
-                print("Could not create test, try: %i/60:\n" % (start_try))
-=======
                 print("Could not create test, try: %i/60:\n" % start_try)
->>>>>>> a00b4e64
                 pprint(response)
                 start_try += 1
                 if start_try > 60:
@@ -368,22 +329,12 @@
         while True:
             cmd = "cv get_and_close_dialog"
             dialog = self.run_cv_cmd(cmd)
-<<<<<<< HEAD
-            try:
-                if dialog[0]["LAST"]["response"] != "NO-DIALOG":
-                    print("Popup Dialog:\n")
-                    print(dialog[0]["LAST"]["response"])
-            except Exception as e:
-                print(e)
-=======
             if dialog[0]["LAST"]["response"] != "NO-DIALOG":
                 print("Popup Dialog:\n")
                 print(dialog[0]["LAST"]["response"])
->>>>>>> a00b4e64
 
             check = self.get_report_location(instance_name)
             location = json.dumps(check[0]["LAST"]["response"])
-
             if location != '\"Report Location:::\"':
                 print(location)
                 location = location.replace('\"Report Location:::', '')
@@ -415,15 +366,12 @@
                 print('Not reporting to kpi file')
 
             # Of if test stopped for some reason and could not generate report.
-            try:
-                if not self.get_is_running(instance_name):
-                    print("Detected test is not running.")
-                    not_running += 1
-                    if not_running > 5:
-                        break
-            except Exception as e:
-                print(e)
-                
+            if not self.get_is_running(instance_name):
+                print("Detected test is not running.")
+                not_running += 1
+                if not_running > 5:
+                    break
+
             time.sleep(1)
         self.report_name = self.get_report_location(instance_name)
         # Ensure test is closed and cleaned up
@@ -437,9 +385,6 @@
                 print(dialog[0]["LAST"]["response"])
             else:
                 break
-
-    def a(self):
-        pass
 
     # Takes cmd-line args struct or something that looks like it.
     # See csv_to_influx.py::influx_add_parser_args for options, or --help.
@@ -469,15 +414,9 @@
         if self.lf_report_dir:
             csv_path = "%s/kpi.csv" % self.lf_report_dir
         else:
-<<<<<<< HEAD
-            kpi_location = self.local_lf_report_dir + "/" + os.path.basename(self.lf_report_dir)
-            # the local_lf_report_dir is the parent directory,  need to get the directory name
-            csv_path = "%s/kpi.csv" % (kpi_location)
-=======
             kpi_location = self.lf_report_dir + "/" + os.path.basename(self.lf_report_dir)
             # the lf_report_dir is the parent directory,  need to get the directory name
             csv_path = "%s/kpi.csv" % kpi_location
->>>>>>> a00b4e64
 
         print("Attempt to submit kpi: ", csv_path)
         print("Posting to influx...\n")
